--- conflicted
+++ resolved
@@ -137,11 +137,7 @@
 
 setup(
     name='weboob',
-<<<<<<< HEAD
-    version='0.5.1',
-=======
     version='0.6',
->>>>>>> dc98e8a5
     description='Weboob, Web Out Of Browsers',
     author='Romain Bignon',
     author_email='weboob@weboob.org',
