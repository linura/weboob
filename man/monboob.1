<<<<<<< HEAD
.TH MONBOOB 1 "04 August 2011" "monboob 0\&.8\&.5"
=======
.TH MONBOOB 1 "10 October 2011" "monboob 0\&.9"
>>>>>>> 1b6d04ff
.SH NAME
monboob
.SH SYNOPSIS
.B monboob
[\-dqv] [\-b \fIbackends\fR] [\-cnfs] [\fIcommand\fR [\fIarguments\fR..]]
.br
.B monboob
[\-\-help] [\-\-version]

.SH DESCRIPTION
.LP

Daemon allowing to regularly check for new messages on various websites, and send an email for each message, and post a reply to a message on a website.

.SS Supported websites:
* aum (“Adopte un mec” french dating website)
.br
* bouygues (Bouygues french mobile phone provider)
.br
* dlfp (Da Linux French Page)
.br
* ecrans (Ecrans French news website)
.br
* fourchan (4chan website)
.br
* hds (histoires\-de\-sexe.net french erotic novels)
.br
* inrocks (Inrock French news website)
.br
* lefigaro (Lefigaro French news website)
.br
* minutes20 (20minutes French news  website)
.br
* newsfeed (Loads RSS and Atom feeds from any website)
.br
* orange (Orange french mobile phone provider)
.br
* phpbb (phpBB forum)
.br
* sfr (SFR french mobile phone provider)
.SH MONBOOB COMMANDS
.TP
\fBpost\fR
.br
Pipe with a mail to post message.
.TP
\fBrun\fR
.br
Run the fetching daemon.

.SH OPTIONS
.TP
\fB\-\-version\fR
show program's version number and exit
.TP
\fB\-h\fR, \fB\-\-help\fR
show this help message and exit
.TP
\fB\-b BACKENDS\fR, \fB\-\-backends=BACKENDS\fR
what backend(s) to enable (comma separated)

.SH MONBOOB OPTIONS
.TP
\fB\-S SMTPD\fR, \fB\-\-smtpd=SMTPD\fR
run a fake smtpd server and set the port

.SH LOGGING OPTIONS
.TP
\fB\-d\fR, \fB\-\-debug\fR
display debug messages
.TP
\fB\-q\fR, \fB\-\-quiet\fR
display only error messages
.TP
\fB\-v\fR, \fB\-\-verbose\fR
display info messages
.TP
\fB\-\-logging\-file=LOGGING_FILE\fR
file to save logs
.TP
\fB\-a\fR, \fB\-\-save\-responses\fR
save every response

.SH RESULTS OPTIONS
.TP
\fB\-c CONDITION\fR, \fB\-\-condition=CONDITION\fR
filter result items to display given a boolean expression
.TP
\fB\-n COUNT\fR, \fB\-\-count=COUNT\fR
get a maximum number of results (all backends merged)
.TP
\fB\-s SELECT\fR, \fB\-\-select=SELECT\fR
select result item keys to display (comma separated)

.SH FORMATTING OPTIONS
.TP
\fB\-f FORMATTER\fR, \fB\-\-formatter=FORMATTER\fR
select output formatter (csv, htmltable, multiline, simple, table, webkit)
.TP
\fB\-\-no\-header\fR
do not display header
.TP
\fB\-\-no\-keys\fR
do not display item keys
.TP
\fB\-O OUTFILE\fR, \fB\-\-outfile=OUTFILE\fR
file to export result

.SH COPYRIGHT
Copyright(C) 2010-2011 Romain Bignon
.LP
For full COPYRIGHT see COPYING file with weboob package.
.LP
.RE
.SH FILES
"~/.weboob/backends" 

"~/.weboob/monboob"

.SH SEE ALSO
Home page: http://weboob.org/Monboob<|MERGE_RESOLUTION|>--- conflicted
+++ resolved
@@ -1,8 +1,4 @@
-<<<<<<< HEAD
-.TH MONBOOB 1 "04 August 2011" "monboob 0\&.8\&.5"
-=======
 .TH MONBOOB 1 "10 October 2011" "monboob 0\&.9"
->>>>>>> 1b6d04ff
 .SH NAME
 monboob
 .SH SYNOPSIS
