--- conflicted
+++ resolved
@@ -1,8 +1,4 @@
-<<<<<<< HEAD
-.TH TRAVELOOB 1 "04 August 2011" "traveloob 0\&.8\&.5"
-=======
 .TH TRAVELOOB 1 "10 October 2011" "traveloob 0\&.9"
->>>>>>> 1b6d04ff
 .SH NAME
 traveloob
 .SH SYNOPSIS
