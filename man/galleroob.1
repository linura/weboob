<<<<<<< HEAD
.TH GALLEROOB 1 "04 August 2011" "galleroob 0\&.8\&.5"
=======
.TH GALLEROOB 1 "10 October 2011" "galleroob 0\&.9"
>>>>>>> 1b6d04ff
.SH NAME
galleroob
.SH SYNOPSIS
.B galleroob
[\-dqv] [\-b \fIbackends\fR] [\-cnfs] [\fIcommand\fR [\fIarguments\fR..]]
.br
.B galleroob
[\-\-help] [\-\-version]

.SH DESCRIPTION
.LP

galleroob browses and downloads web image galleries

.SS Supported websites:
* batoto (Batoto manga reading site)
.br
* eatmanga (Eatmanga manga reading site)
.br
* ehentai (E\-hentai galleries)
.br
* izneo (Izneo)
.br
* mangafox (Mangafox manga reading site)
.br
* mangahere (Mangahere manga reading site)
.br
* mangareader (Mangareader manga reading site)
.br
* mangatoshokan (Mangatoshokan manga reading site)
.br
* simplyreadit (Simplyreadit manga reading site)
.SH GALLEROOB COMMANDS
.TP
\fBdownload\fR \fIID\fR [\fIFIRST\fR [\fIFOLDER\fR]]
.br
Download a gallery.
.br

.br
Begins at page FIRST (default: 0) and saves to FOLDER (default: title)
.TP
\fBinfo\fR \fIID\fR
.br
Get information about a gallery.
.TP
\fBsearch\fR \fIPATTERN\fR
.br
List galleries matching a PATTERN.
.br

.br
If PATTERN is not given, the command will list all the galleries
.SH WEBOOB COMMANDS
.TP
\fBbackends\fR [\fIACTION\fR] [\fIBACKEND_NAME\fR]...
.br
Select used backends.
.br

.br
ACTION is one of the following (default: list):
.br
* enable    enable given backends
.br
* disable   disable given backends
.br
* only      enable given backends and disable the others
.br
* list      display enabled and available backends
.br
* add       add a backend
.br
* register  register a new account on a website
.br
* edit      edit a backend
.br
* remove    remove a backend
.TP
\fBcd\fR \fIPATH\fR
.br
Follow a path.
.TP
\fBcondition\fR [\fIEXPRESSION\fR | off]
.br
If an argument is given, set the condition expression used to filter the results.
.br
If the "off" value is given, conditional filtering is disabled.
.br

.br
If no argument is given, print the current condition expression.
.TP
\fBcount\fR [\fINUMBER\fR | off]
.br
If an argument is given, set the maximum number of results fetched.
.br
NUMBER must be at least 1.
.br
"off" value disables counting, and allows infinite searches.
.br

.br
If no argument is given, print the current count value.
.TP
\fBformatter\fR [list | \fIFORMATTER\fR [\fICOMMAND\fR] | option \fIOPTION_NAME\fR [on | off]]
.br
If a FORMATTER is given, set the formatter to use.
.br
You can add a COMMAND to apply the formatter change only to
.br
a given command.
.br

.br
If the argument is "list", print the available formatters.
.br

.br
If the argument is "option", set the formatter options.
.br
Valid options are: header, keys.
.br
If on/off value is given, set the value of the option.
.br
If not, print the current value for the option.
.br

.br
If no argument is given, print the current formatter.
.TP
\fBinspect\fR \fIBACKEND_NAME\fR
.br
Display the HTML string of the current page of the specified backend's browser.
.br

.br
If webkit_mechanize_browser Python module is installed, HTML is displayed in a WebKit GUI.
.TP
\fBlogging\fR [\fILEVEL\fR]
.br
Set logging level.
.br

.br
Availables: debug, info, warning, error.
.br
* quiet is an alias for error
.br
* default is an alias for warning
.TP
\fBls\fR
.br
List objects in current path.
.TP
\fBquit\fR
.br
Quit the application.
.TP
\fBselect\fR [\fIFIELD_NAME\fR]... | "$direct" | "$full"
.br
If an argument is given, set the selected fields.
.br
$direct selects all fields loaded in one http request.
.br
$full selects all fields using as much http requests as necessary.
.br

.br
If no argument is given, print the currently selected fields.

.SH OPTIONS
.TP
\fB\-\-version\fR
show program's version number and exit
.TP
\fB\-h\fR, \fB\-\-help\fR
show this help message and exit
.TP
\fB\-b BACKENDS\fR, \fB\-\-backends=BACKENDS\fR
what backend(s) to enable (comma separated)

.SH LOGGING OPTIONS
.TP
\fB\-d\fR, \fB\-\-debug\fR
display debug messages
.TP
\fB\-q\fR, \fB\-\-quiet\fR
display only error messages
.TP
\fB\-v\fR, \fB\-\-verbose\fR
display info messages
.TP
\fB\-\-logging\-file=LOGGING_FILE\fR
file to save logs
.TP
\fB\-a\fR, \fB\-\-save\-responses\fR
save every response

.SH RESULTS OPTIONS
.TP
\fB\-c CONDITION\fR, \fB\-\-condition=CONDITION\fR
filter result items to display given a boolean expression
.TP
\fB\-n COUNT\fR, \fB\-\-count=COUNT\fR
get a maximum number of results (all backends merged)
.TP
\fB\-s SELECT\fR, \fB\-\-select=SELECT\fR
select result item keys to display (comma separated)

.SH FORMATTING OPTIONS
.TP
\fB\-f FORMATTER\fR, \fB\-\-formatter=FORMATTER\fR
select output formatter (csv, gallery_list, htmltable, multiline, simple, table,
webkit)
.TP
\fB\-\-no\-header\fR
do not display header
.TP
\fB\-\-no\-keys\fR
do not display item keys
.TP
\fB\-O OUTFILE\fR, \fB\-\-outfile=OUTFILE\fR
file to export result

.SH COPYRIGHT
Copyright(C) 2011 Noé Rubinstein
.LP
For full COPYRIGHT see COPYING file with weboob package.
.LP
.RE
.SH FILES
"~/.weboob/backends" 

.SH SEE ALSO
Home page: http://weboob.org/Galleroob<|MERGE_RESOLUTION|>--- conflicted
+++ resolved
@@ -1,8 +1,4 @@
-<<<<<<< HEAD
-.TH GALLEROOB 1 "04 August 2011" "galleroob 0\&.8\&.5"
-=======
 .TH GALLEROOB 1 "10 October 2011" "galleroob 0\&.9"
->>>>>>> 1b6d04ff
 .SH NAME
 galleroob
 .SH SYNOPSIS
