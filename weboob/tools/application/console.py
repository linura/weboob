# -*- coding: utf-8 -*-

"""
Copyright(C) 2010  Romain Bignon, Julien Hébert

This program is free software; you can redistribute it and/or modify
it under the terms of the GNU General Public License as published by
the Free Software Foundation, version 3 of the License.

This program is distributed in the hope that it will be useful,
but WITHOUT ANY WARRANTY; without even the implied warranty of
MERCHANTABILITY or FITNESS FOR A PARTICULAR PURPOSE.  See the
GNU General Public License for more details.

You should have received a copy of the GNU General Public License
along with this program; if not, write to the Free Software
Foundation, Inc., 59 Temple Place - Suite 330, Boston, MA 02111-1307, USA.

"""

import logging
import sys, tty, termios
import re
from inspect import getargspec
from functools import partial

from weboob.modules import BackendsConfig

from .base import BaseApplication


__all__ = ['ConsoleApplication']


class TableFormatter(object):
    @classmethod
    def format(klass, data):
        from prettytable import PrettyTable
        formatted = u''
        before = data.get('BEFORE')
        if before is not None:
            formatted += u'%s\n' % before
            del data['BEFORE']
        header = data.get('HEADER')
        if header is not None:
            del data['HEADER']
        for backend_name, result in data.iteritems():
            if not result:
                continue
            if header is None:
                header = ['' for e in xrange(len(result[0]))]
            table = PrettyTable(list(header))
            for col in header:
                table.set_field_align(col, 'l')
            for row in result:
                table.add_row(row)
            formatted += u'%s\n%s\n' % (backend_name, unicode(table))
        return unicode(formatted).strip()


class TextFormatter(object):
    @classmethod
    def format(klass, data):
        formatted = u''
        before = data.get('BEFORE')
        if before is not None:
            formatted += u'%s\n' % before
            del data['BEFORE']
        header = data.get('HEADER')
        if header is not None:
            del data['HEADER']
        for backend_name, result in data.iteritems():
            if not result:
                continue
            if header is None:
                header = ['' for e in xrange(len(result[0]))]
            formatted += u'%s\n%s\n' % (backend_name, '=' * len(backend_name))
            for row in result:
                formatted_cols = []
                for i, col in enumerate(row):
                    if header[i]:
                        formatted_cols.append(u'%s: %s' % (header[i], col))
                    else:
                        formatted_cols.append(unicode(col))
                formatted += u'%s\n' % u' '.join(formatted_cols)
        return unicode(formatted).strip()


formatters = {'text':  TextFormatter,
              'table': TableFormatter,
             }


class ConsoleApplication(BaseApplication):
    SYNOPSIS = 'Usage: %prog [options (-h for help)] command [parameters...]'

    def __init__(self):
        try:
            BaseApplication.__init__(self)
        except BackendsConfig.WrongPermissions, e:
            print >>sys.stderr, 'Error: %s' % e.message
            sys.exit(1)
        self.default_output_format = None

    def _configure_parser(self, parser):
        parser.format_description = lambda x: parser.description

        if parser.description is None:
            parser.description = ''
        parser.description += 'Available commands:\n'
        for f in self._command_help:
            parser.description += '   %s\n' % f

        parser.add_option('-o', '--output-format', choices=formatters.keys(),
                          help='output format %s (default: table)' % formatters.keys())

    def ask(self, question, default=None, masked=False, regexp=None):
        """
        Ask a question to user.

        @param question  text displayed (str)
        @param default  optional default value (str)
        @param masked  if True, do not show typed text (bool)
        @param regexp  text must match this regexp (str)
        @return  entered text by user (str)
        """

        correct = False

        if not default is None:
            question = '%s [%s]' % (question, default)

        while not correct:
            sys.stdout.write('%s: ' % (question))

            if masked:
                attr = termios.tcgetattr(sys.stdin)
                tty.setcbreak(sys.stdin)

            line = sys.stdin.readline().split('\n')[0]

            if not line and not default is None:
                line = default

            if masked:
                termios.tcsetattr(sys.stdin, termios.TCSAFLUSH, attr)
                sys.stdout.write('\n')

            correct = not regexp or re.match(regexp, str(line))

        return line

    def process_command(self, command='help', *args):
        def f(x):
            return x.startswith('command_' + command)

        matching_commands = filter(f, dir(self))

        if len(matching_commands) == 0:
            sys.stderr.write("No such command: %s.\n" % command)
            return 1
        if len(matching_commands) != 1:
            sys.stderr.write("Ambiguious command %s: %s.\n" % (command, ', '.join(
                [s.replace('command_', '', 1) for s in matching_commands])))
            return 1

        func = getattr(self, matching_commands[0])

<<<<<<< HEAD
        _args, varargs, varkw, defaults = getargspec(func)
        nb_max_args = nb_min_args = len(_args) - 1
        if defaults:
            nb_min_args -= len(defaults)

        if len(args) < nb_min_args or len(args) > nb_max_args and not varargs:
            if varargs or defaults:
                sys.stderr.write("Command '%s' takes at least %d arguments.\n" % (command, nb_min_args))
            else:
                sys.stderr.write("Command '%s' takes %d arguments.\n" % (command, nb_min_args))
            return 1

        command_result = func(*args)

        # Process result
        if isinstance(command_result, dict):
            if self.options.output_format is not None:
                output_format = self.options.output_format
=======
            if len(args) > nb_max_args and not varargs:
                sys.stderr.write("Command '%s' takes at most %d arguments.\n" % (command, nb_max_args))
                return
            elif len(args) < nb_min_args:
                if varargs or defaults:
                    sys.stderr.write("Command '%s' takes at least %d arguments.\n" % (command, nb_min_args))
                else:
                    sys.stderr.write("Command '%s' takes %d arguments.\n" % (command, nb_min_args))
                return
            command_result = func(*args)
            if isinstance(command_result, dict):
                if self.options.output_format is not None:
                    output_format = self.options.output_format
                else:
                    if self.default_output_format is not None:
                        output_format = self.default_output_format
                    else:
                        output_format = 'table'
                try:
                    print formatters[output_format].format(command_result)
                except ImportError, e:
                    logging.error(u'Could not use formatter "%s". Error: %s' % (output_format, e.message))
                return 0
            elif isinstance(command_result, int):
                return command_result
            elif command_result is None:
                return 0
>>>>>>> f89ad92b
            else:
                if self.default_output_format is not None:
                    output_format = self.default_output_format
                else:
                    output_format = 'table'
            print formatters[output_format].format(command_result)
            return 0
        elif isinstance(command_result, int):
            return command_result
        elif command_result is None:
            return 0
        else:
            raise Exception('Should never go here')

    _command_help = []
    def register_command(f, doc_string, register_to=_command_help):
        def get_arguments(func, skip=0):
            """
            Get arguments of a function as a string.
            skip is the number of skipped arguments.
            """
            skip += 1
            args, varargs, varkw, defaults = getargspec(func)
            cut = len(args)
            if defaults:
                cut -= len(defaults)
            args = ["<%s>" % a for a in args[skip:cut]] + \
                   ["[%s]" % a for a in args[cut:]]
            if varargs:
                args.append("[%s..]" % varargs)
            if varkw:
                args.append("{WTF}" % varkw)
            return " ".join(args)

        command_name = f.func_name.replace('command_', '')
        command = '%s %s' % (command_name, get_arguments(f))
        register_to.append('%-30s %s' % (command, doc_string))
        return f

    def command(doc_string, f=register_command):
        return partial(f, doc_string=doc_string)

    @command("display this notice")
    def command_help(self):
        sys.stdout.write("Available commands:\n")
        for f in self._command_help:
            sys.stdout.write('   %s\n' % f)

    register_command = staticmethod(register_command)
    command = staticmethod(command)<|MERGE_RESOLUTION|>--- conflicted
+++ resolved
@@ -166,13 +166,15 @@
 
         func = getattr(self, matching_commands[0])
 
-<<<<<<< HEAD
         _args, varargs, varkw, defaults = getargspec(func)
         nb_max_args = nb_min_args = len(_args) - 1
         if defaults:
             nb_min_args -= len(defaults)
 
-        if len(args) < nb_min_args or len(args) > nb_max_args and not varargs:
+        if len(args) > nb_max_args and not varargs:
+            sys.stderr.write("Command '%s' takes at most %d arguments.\n" % (command, nb_max_args))
+            return 1
+        if len(args) < nb_min_args:
             if varargs or defaults:
                 sys.stderr.write("Command '%s' takes at least %d arguments.\n" % (command, nb_min_args))
             else:
@@ -185,41 +187,15 @@
         if isinstance(command_result, dict):
             if self.options.output_format is not None:
                 output_format = self.options.output_format
-=======
-            if len(args) > nb_max_args and not varargs:
-                sys.stderr.write("Command '%s' takes at most %d arguments.\n" % (command, nb_max_args))
-                return
-            elif len(args) < nb_min_args:
-                if varargs or defaults:
-                    sys.stderr.write("Command '%s' takes at least %d arguments.\n" % (command, nb_min_args))
-                else:
-                    sys.stderr.write("Command '%s' takes %d arguments.\n" % (command, nb_min_args))
-                return
-            command_result = func(*args)
-            if isinstance(command_result, dict):
-                if self.options.output_format is not None:
-                    output_format = self.options.output_format
-                else:
-                    if self.default_output_format is not None:
-                        output_format = self.default_output_format
-                    else:
-                        output_format = 'table'
-                try:
-                    print formatters[output_format].format(command_result)
-                except ImportError, e:
-                    logging.error(u'Could not use formatter "%s". Error: %s' % (output_format, e.message))
-                return 0
-            elif isinstance(command_result, int):
-                return command_result
-            elif command_result is None:
-                return 0
->>>>>>> f89ad92b
             else:
                 if self.default_output_format is not None:
                     output_format = self.default_output_format
                 else:
                     output_format = 'table'
-            print formatters[output_format].format(command_result)
+            try:
+                print formatters[output_format].format(command_result)
+            except ImportError, e:
+                logging.error(u'Could not use formatter "%s". Error: %s' % (output_format, e.message))
             return 0
         elif isinstance(command_result, int):
             return command_result
