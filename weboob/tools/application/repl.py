--- conflicted
+++ resolved
@@ -830,17 +830,10 @@
             backend = backends.pop()
         if not backend.browser:
             print >>sys.stderr, 'No browser created for backend "%s".' % backend.name
-<<<<<<< HEAD
             return 1
         if not backend.browser.page:
             print >>sys.stderr, 'The browser of %s is not on any page.' % backend.name
             return 1
-=======
-            return 1
-        if not backend.browser.page:
-            print >>sys.stderr, 'The browser of %s is not on any page.' % backend.name
-            return 1
->>>>>>> 1b6d04ff
         browser = backend.browser
         data = browser.parser.tostring(browser.page.document)
         try:
