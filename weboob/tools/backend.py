--- conflicted
+++ resolved
@@ -151,11 +151,8 @@
             getLogger(klass.NAME).debug(u'Python xdg module was not found. Please install it to read icon files.')
         else:
             return xdg.IconTheme.getIconPath(klass.NAME)
-<<<<<<< HEAD
-=======
 
     _browser = None
->>>>>>> 2a1d893f
 
     @property
     def browser(self):
