# -*- coding: utf-8 -*-

# Copyright(C) 2010-2011 Romain Bignon
#
# This file is part of weboob.
#
# weboob is free software: you can redistribute it and/or modify
# it under the terms of the GNU Affero General Public License as published by
# the Free Software Foundation, either version 3 of the License, or
# (at your option) any later version.
#
# weboob is distributed in the hope that it will be useful,
# but WITHOUT ANY WARRANTY; without even the implied warranty of
# MERCHANTABILITY or FITNESS FOR A PARTICULAR PURPOSE. See the
# GNU Affero General Public License for more details.
#
# You should have received a copy of the GNU Affero General Public License
# along with weboob. If not, see <http://www.gnu.org/licenses/>.


from __future__ import with_statement

from weboob.capabilities.messages import ICapMessages, Message, Thread
from weboob.tools.backend import BaseBackend
from weboob.tools.value import Value, ValuesDict

from .browser import FourChan


__all__ = ['FourChanBackend']


class FourChanBackend(BaseBackend, ICapMessages):
    NAME = 'fourchan'
    MAINTAINER = 'Romain Bignon'
    EMAIL = 'romain@weboob.org'
<<<<<<< HEAD
    VERSION = '0.7.1'
    LICENSE = 'GPLv3'
=======
    VERSION = '0.8'
    LICENSE = 'AGPLv3+'
>>>>>>> 2c485638
    DESCRIPTION = '4chan website'
    CONFIG = ValuesDict(Value('boards', label='Boards to fetch'))
    STORAGE = {'boards': {}}
    BROWSER = FourChan

    def _splitid(self, id):
        return id.split('.', 1)

    def get_thread(self, id):
        thread = None

        if isinstance(id, Thread):
            thread = id
            id = thread.id

        if not '.' in id:
            self.logger.warning('Malformated ID (%s)' % id)
            return

        board, thread_id = self._splitid(id)

        with self.browser:
            _thread = self.browser.get_thread(board, thread_id)

        flags = 0
        if not _thread.id in self.storage.get('boards', board, default={}):
            flags |= Message.IS_UNREAD

        if not thread:
            thread = Thread(id)
        thread.title = _thread.filename
        thread.root = Message(thread=thread,
                              id=0, # root message
                              title=_thread.filename,
                              sender=_thread.author,
                              receivers=None,
                              date=_thread.datetime,
                              parent=None,
                              content=_thread.text,
                              signature=None,
                              children=[],
                              flags=flags|Message.IS_HTML)

        for comment in _thread.comments:
            flags = 0
            if not comment.id in self.storage.get('boards', board, _thread.id, default=[]):
                flags |= Message.IS_UNREAD

            m = Message(thread=thread,
                        id=comment.id,
                        title=_thread.filename,
                        sender=comment.author,
                        receivers=None,
                        date=comment.datetime,
                        parent=thread.root,
                        content=comment.text,
                        signature=None,
                        children=None,
                        flags=flags|Message.IS_HTML)
            thread.root.children.append(m)

        return thread

    def iter_threads(self):
        for board in self.config['boards'].split(' '):
            with self.browser:
                threads = self.browser.get_threads(board)
            for thread in threads:
                t = Thread('%s.%s' % (board, thread.id))
                t.title = thread.filename
                yield t

    def iter_unread_messages(self):
        for thread in self.iter_threads():
            self.fill_thread(thread, 'root')

            for m in thread.iter_all_messages():
                if m.flags & Message.IS_UNREAD:
                    yield m

    def set_message_read(self, message):
        board, thread_id = self._splitid(message.thread.id)
        self.storage.set('boards', board, thread_id, self.storage.get('boards', board, thread_id, default=[]) + [message.id])
        self.storage.save()

    def fill_thread(self, thread, fields):
        return self.get_thread(thread)

    OBJECTS = {Thread: fill_thread}<|MERGE_RESOLUTION|>--- conflicted
+++ resolved
@@ -34,13 +34,8 @@
     NAME = 'fourchan'
     MAINTAINER = 'Romain Bignon'
     EMAIL = 'romain@weboob.org'
-<<<<<<< HEAD
-    VERSION = '0.7.1'
-    LICENSE = 'GPLv3'
-=======
     VERSION = '0.8'
     LICENSE = 'AGPLv3+'
->>>>>>> 2c485638
     DESCRIPTION = '4chan website'
     CONFIG = ValuesDict(Value('boards', label='Boards to fetch'))
     STORAGE = {'boards': {}}
