# -*- coding: utf-8 -*-

# Copyright(C) 2010-2011 Romain Bignon
#
# This file is part of weboob.
#
# weboob is free software: you can redistribute it and/or modify
# it under the terms of the GNU Affero General Public License as published by
# the Free Software Foundation, either version 3 of the License, or
# (at your option) any later version.
#
# weboob is distributed in the hope that it will be useful,
# but WITHOUT ANY WARRANTY; without even the implied warranty of
# MERCHANTABILITY or FITNESS FOR A PARTICULAR PURPOSE. See the
# GNU Affero General Public License for more details.
#
# You should have received a copy of the GNU Affero General Public License
# along with weboob. If not, see <http://www.gnu.org/licenses/>.


from __future__ import with_statement

import urllib2
from xml.dom import minidom

# TODO store datetime objects instead of strings
# from datetime import datetime

from weboob.capabilities.weather import ICapWeather, CityNotFound, Current, Forecast, City
from weboob.tools.backend import BaseBackend
from weboob.tools.browser import BaseBrowser


__all__ = ['YahooBackend']


class YahooBackend(BaseBackend, ICapWeather):
    NAME = 'yahoo'
    MAINTAINER = 'Romain Bignon'
    EMAIL = 'romain@weboob.org'
<<<<<<< HEAD
    VERSION = '0.8.5'
=======
    VERSION = '0.9'
>>>>>>> 1b6d04ff
    DESCRIPTION = 'Yahoo'
    LICENSE = 'AGPLv3+'
    BROWSER = BaseBrowser
    WEATHER_URL = 'http://weather.yahooapis.com/forecastrss?w=%s&u=%s'
    SEARCH_URL = 'http://fr.meteo.yahoo.com/search/weather?p=%s'

    def create_default_browser(self):
        return self.create_browser()

    def iter_city_search(self, pattern):
        # minidom doesn't seem to work with that page

        #handler = urllib2.urlopen((self.SEARCH_URL % pattern).replace(' ','+'))
        #dom = minidom.parse(handler)
        #handler.close()
        #results = dom.getElementById('search-results')
        #for no in results.childNodes:
        #    print no.nodeValue

        # so i use a basic but efficient parsing
        with self.browser:
            content = self.browser.readurl((self.SEARCH_URL % pattern.encode('utf-8')).replace(' ','+'))

        page=''
        for line in content.split('\n'):
            if "<title>" in line and "Prévisions et Temps" in line:
                page="direct"
            elif "<title>" in line and "Résultats de la recherche" in line:
                page="resultats"

            if page == "resultats":
                if '/redirwoei/' in line:
                    cities = line.split('/redirwoei/')
                    for c in cities:
                        if "strong" in c:
                            cid = c.split("'")[0]
                            cname = c.split("'")[1].replace("><strong>","").replace("</strong>","").split("</a>")[0]
                            yield City(cid, cname.decode('utf-8'))
            elif page == "direct":
                if 'div id="yw-breadcrumb"' in line:
                    l = line.split('</a>')
                    region = l[2].split('>')[-1]
                    country = l[1].split('>')[-1]
                    city = l[3].split('</li>')[1].replace('<li>','')
                    cid = line.split("/?unit")[0].split('-')[-1]
                    yield City(cid, (city+", "+region+", "+country).decode('utf-8'))

    def _get_weather_dom(self, city_id):
        handler = urllib2.urlopen(self.WEATHER_URL % (city_id, 'c'))
        dom = minidom.parse(handler)
        handler.close()
        if not dom.getElementsByTagName('yweather:condition'):
            raise CityNotFound('City not found: %s' % city_id)

        return dom

    def get_current(self, city_id):
        dom = self._get_weather_dom(city_id)
        current = dom.getElementsByTagName('yweather:condition')[0]
        return Current(current.getAttribute('date'), int(current.getAttribute('temp')), current.getAttribute('text'), 'C')

    def iter_forecast(self, city_id):
        dom = self._get_weather_dom(city_id)
        for forecast in dom.getElementsByTagName('yweather:forecast'):
            yield Forecast(forecast.getAttribute('date'),
                           int(forecast.getAttribute('low')),
                           int(forecast.getAttribute('high')),
                           forecast.getAttribute('text'),
                           'C',
                           )<|MERGE_RESOLUTION|>--- conflicted
+++ resolved
@@ -38,11 +38,7 @@
     NAME = 'yahoo'
     MAINTAINER = 'Romain Bignon'
     EMAIL = 'romain@weboob.org'
-<<<<<<< HEAD
-    VERSION = '0.8.5'
-=======
     VERSION = '0.9'
->>>>>>> 1b6d04ff
     DESCRIPTION = 'Yahoo'
     LICENSE = 'AGPLv3+'
     BROWSER = BaseBrowser
