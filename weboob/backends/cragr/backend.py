--- conflicted
+++ resolved
@@ -29,15 +29,9 @@
 
 class CragrBackend(BaseBackend, ICapBank):
     NAME = 'cragr'
-<<<<<<< HEAD
-    MAINTAINER = 'Laurent Bachelier'
-    EMAIL = 'laurent@bachelier.name'
-    VERSION = '0.3.1'
-=======
     MAINTAINER = 'Xavier Guerrin'
     EMAIL = 'xavier@tuxfamily.org'
     VERSION = '0.4'
->>>>>>> 2a1d893f
     DESCRIPTION = 'Credit Agricole french bank\'s website'
     LICENSE = 'GPLv3'
     website_choices = OrderedDict([(k, u'%s (%s)' % (v, k)) for k, v in sorted({
