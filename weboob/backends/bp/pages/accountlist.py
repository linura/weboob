--- conflicted
+++ resolved
@@ -44,20 +44,11 @@
             return
 
         lines = tables[0].xpath(".//tbody/tr")
-<<<<<<< HEAD
-
-=======
->>>>>>> 2c485638
         for line  in lines:
             account = Account()
             tmp = line.xpath("./td//a")[0]
             account.label = tmp.text
             account.link_id = tmp.get("href")
-<<<<<<< HEAD
-            tmp = line.xpath("./td//strong")
-            account.id = tmp[0].text
-            account.balance = float(''.join(tmp[1].text.replace('.','').replace(',','.').split()))
-=======
 
             tmp = line.xpath("./td//strong")
             if len(tmp) != 2:
@@ -69,7 +60,6 @@
 
             account.id = tmp_id 
             account.balance = float(''.join(tmp_balance.replace('.','').replace(',','.').split()))
->>>>>>> 2c485638
             self.account_list.append(account)
 
     def get_account(self, id):
