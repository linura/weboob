# -*- coding: utf-8 -*-

# Copyright(C) 2011 Laurent Bachelier
#
# This file is part of weboob.
#
# weboob is free software: you can redistribute it and/or modify
# it under the terms of the GNU Affero General Public License as published by
# the Free Software Foundation, either version 3 of the License, or
# (at your option) any later version.
#
# weboob is distributed in the hope that it will be useful,
# but WITHOUT ANY WARRANTY; without even the implied warranty of
# MERCHANTABILITY or FITNESS FOR A PARTICULAR PURPOSE. See the
# GNU Affero General Public License for more details.
#
# You should have received a copy of the GNU Affero General Public License
# along with weboob. If not, see <http://www.gnu.org/licenses/>.


from __future__ import with_statement

from weboob.tools.capabilities.paste import BasePasteBackend
from weboob.tools.backend import BaseBackend, BackendConfig
from weboob.capabilities.base import NotLoaded
from weboob.tools.value import Value, ValueBackendPassword

from .browser import PastebinBrowser
from .paste import PastebinPaste


__all__ = ['PastebinBackend']


class PastebinBackend(BaseBackend, BasePasteBackend):
    NAME = 'pastebin'
    MAINTAINER = 'Laurent Bachelier'
    EMAIL = 'laurent@bachelier.name'
<<<<<<< HEAD
    VERSION = '0.8.5'
=======
    VERSION = '0.9'
>>>>>>> 1b6d04ff
    DESCRIPTION = 'Pastebin paste tool'
    LICENSE = 'AGPLv3+'
    BROWSER = PastebinBrowser
    CONFIG = BackendConfig(
        Value('username', label='Optional username', default=''),
        ValueBackendPassword('password', label='Optional password', default=''),
        ValueBackendPassword('api_key',  label='Optional API key',  default='', noprompt=True),
    )

    EXPIRATIONS = {
        600: '10M',
        3600: '1H',
        3600*24: '1D',
        3600*24*30: '1M',
        False: 'N',
    }

    def create_default_browser(self):
        username = self.config['username'].get()
        if username:
            password = self.config['password'].get()
        else:
            password = None
        return self.create_browser(self.config['api_key'].get() if self.config['api_key'].get() else None,
                                   username, password, get_home=False)

    def new_paste(self, *args, **kwargs):
        return PastebinPaste(*args, **kwargs)

    def can_post(self, contents, title=None, public=None, max_age=None):
        if max_age is not None:
            if self.get_closest_expiration(max_age) is None:
                return 0
        if not title or len(title) <= 60:
            return 2
        return 1

    def get_paste(self, _id):
        with self.browser:
            return self.browser.get_paste(_id)

    def fill_paste(self, paste, fields):
        # if we only want the contents
        if fields == ['contents']:
            if paste.contents is NotLoaded:
                with self.browser:
                    contents = self.browser.get_contents(paste.id)
                paste.contents = contents
        # get all fields
        elif fields is None or len(fields):
            with self.browser:
                self.browser.fill_paste(paste)
        return paste

    def post_paste(self, paste, max_age=None, use_api=True):
        if max_age is not None:
            expiration = self.get_closest_expiration(max_age)
        else:
            expiration = None
        with self.browser:
            if use_api and self.config.get('api_key').get():
                self.browser.api_post_paste(paste, expiration=self.EXPIRATIONS.get(expiration))
            else:
                self.browser.post_paste(paste, expiration=self.EXPIRATIONS.get(expiration))

    OBJECTS = {PastebinPaste: fill_paste}<|MERGE_RESOLUTION|>--- conflicted
+++ resolved
@@ -36,11 +36,7 @@
     NAME = 'pastebin'
     MAINTAINER = 'Laurent Bachelier'
     EMAIL = 'laurent@bachelier.name'
-<<<<<<< HEAD
-    VERSION = '0.8.5'
-=======
     VERSION = '0.9'
->>>>>>> 1b6d04ff
     DESCRIPTION = 'Pastebin paste tool'
     LICENSE = 'AGPLv3+'
     BROWSER = PastebinBrowser
