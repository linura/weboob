# -*- coding: utf-8 -*-

# Copyright(C) 2010  Julien Veyssier
#
# This program is free software; you can redistribute it and/or modify
# it under the terms of the GNU General Public License as published by
# the Free Software Foundation, version 3 of the License.
#
# This program is distributed in the hope that it will be useful,
# but WITHOUT ANY WARRANTY; without even the implied warranty of
# MERCHANTABILITY or FITNESS FOR A PARTICULAR PURPOSE.  See the
# GNU General Public License for more details.
#
# You should have received a copy of the GNU General Public License
# along with this program; if not, write to the Free Software
# Foundation, Inc., 59 Temple Place - Suite 330, Boston, MA 02111-1307, USA.


from weboob.capabilities.bank import ICapBank, AccountNotFound
from weboob.tools.backend import BaseBackend
from weboob.tools.value import ValuesDict, Value

from .browser import CreditMutuelBrowser


__all__ = ['CreditMutuelBackend']


class CreditMutuelBackend(BaseBackend, ICapBank):
    NAME = 'creditmutuel'
    MAINTAINER = 'Julien Veyssier'
    EMAIL = 'julien.veyssier@aiur.fr'
<<<<<<< HEAD
    VERSION = '0.5.1'
=======
    VERSION = '0.6'
>>>>>>> dc98e8a5
    DESCRIPTION = u'Crédit Mutuel french bank'
    LICENSE = 'GPLv3'
    CONFIG = ValuesDict(Value('login',    label='Account ID', regexp='^\d{1,13}\w$'),
                        Value('password', label='Password of account', masked=True))
    BROWSER = CreditMutuelBrowser

    def create_default_browser(self):
        return self.create_browser( self.config['login'], self.config['password'])

    def iter_accounts(self):
        for account in self.browser.get_accounts_list():
            yield account

    def get_account(self, _id):
        if not _id.isdigit():
            raise AccountNotFound()
        account = self.browser.get_account(_id)
        if account:
            return account
        else:
            raise AccountNotFound()

    def iter_operations(self, account):
        """ TODO Not supported yet """
        return iter([])

    def iter_history(self, account):
        for history in self.browser.get_history(account):
            yield history<|MERGE_RESOLUTION|>--- conflicted
+++ resolved
@@ -30,11 +30,7 @@
     NAME = 'creditmutuel'
     MAINTAINER = 'Julien Veyssier'
     EMAIL = 'julien.veyssier@aiur.fr'
-<<<<<<< HEAD
-    VERSION = '0.5.1'
-=======
     VERSION = '0.6'
->>>>>>> dc98e8a5
     DESCRIPTION = u'Crédit Mutuel french bank'
     LICENSE = 'GPLv3'
     CONFIG = ValuesDict(Value('login',    label='Account ID', regexp='^\d{1,13}\w$'),
