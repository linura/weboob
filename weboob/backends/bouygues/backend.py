# -*- coding: utf-8 -*-

# Copyright(C) 2010  Christophe Benz
#
# This program is free software; you can redistribute it and/or modify
# it under the terms of the GNU General Public License as published by
# the Free Software Foundation, version 3 of the License.
#
# This program is distributed in the hope that it will be useful,
# but WITHOUT ANY WARRANTY; without even the implied warranty of
# MERCHANTABILITY or FITNESS FOR A PARTICULAR PURPOSE.  See the
# GNU General Public License for more details.
#
# You should have received a copy of the GNU General Public License
# along with this program; if not, write to the Free Software
# Foundation, Inc., 59 Temple Place - Suite 330, Boston, MA 02111-1307, USA.


from __future__ import with_statement

from weboob.capabilities.messages import CantSendMessage, ICapMessages, ICapMessagesPost
from weboob.tools.backend import BaseBackend
from weboob.tools.value import ValuesDict, Value

from .browser import BouyguesBrowser


__all__ = ['BouyguesBackend']


class BouyguesBackend(BaseBackend, ICapMessages, ICapMessagesPost):
    NAME = 'bouygues'
    MAINTAINER = 'Christophe Benz'
    EMAIL = 'christophe.benz@gmail.com'
<<<<<<< HEAD
    VERSION = '0.4.1'
=======
    VERSION = '0.5'
>>>>>>> f3fe130a
    DESCRIPTION = 'Bouygues french mobile phone provider'
    LICENSE = 'GPLv3'
    CONFIG = ValuesDict(Value('login', label='Login'),
                        Value('password', label='Password', masked=True))
    BROWSER = BouyguesBrowser
    ACCOUNT_REGISTER_PROPERTIES = None

    def create_default_browser(self):
        return self.create_browser(self.config['login'], self.config['password'])

    def post_message(self, message):
        if not message.content.strip():
            raise CantSendMessage(u'Message content is empty.')
        with self.browser:
            self.browser.post_message(message)<|MERGE_RESOLUTION|>--- conflicted
+++ resolved
@@ -32,11 +32,7 @@
     NAME = 'bouygues'
     MAINTAINER = 'Christophe Benz'
     EMAIL = 'christophe.benz@gmail.com'
-<<<<<<< HEAD
-    VERSION = '0.4.1'
-=======
     VERSION = '0.5'
->>>>>>> f3fe130a
     DESCRIPTION = 'Bouygues french mobile phone provider'
     LICENSE = 'GPLv3'
     CONFIG = ValuesDict(Value('login', label='Login'),
