# -*- coding: utf-8 -*-

# Copyright(C) 2010  Cedric Defortis
#
# This program is free software; you can redistribute it and/or modify
# it under the terms of the GNU General Public License as published by
# the Free Software Foundation, version 3 of the License.
#
# This program is distributed in the hope that it will be useful,
# but WITHOUT ANY WARRANTY; without even the implied warranty of
# MERCHANTABILITY or FITNESS FOR A PARTICULAR PURPOSE.  See the
# GNU General Public License for more details.
#
# You should have received a copy of the GNU General Public License
# along with this program; if not, write to the Free Software
# Foundation, Inc., 59 Temple Place - Suite 330, Boston, MA 02111-1307, USA.


from weboob.capabilities.weather import ICapWeather
from weboob.tools.backend import BaseBackend

from .browser import MeteofranceBrowser


__all__ = ['MeteofranceBackend']


class MeteofranceBackend(BaseBackend, ICapWeather):
    NAME = 'meteofrance'
    MAINTAINER = 'Cedric Defortis'
    EMAIL = 'cedric@aiur.fr'
<<<<<<< HEAD
    VERSION = '0.6.1'
=======
    VERSION = '0.7'
>>>>>>> 3aa371b1
    DESCRIPTION = 'Get forecasts from the MeteoFrance website'
    LICENSE = 'GPLv3'
    BROWSER = MeteofranceBrowser

    def create_default_browser(self):
        return self.create_browser()

    def get_current(self, city_id):
        return self.browser.get_current(city_id)

    def iter_forecast(self, city_id):
        return self.browser.iter_forecast(city_id)

    def iter_city_search(self, pattern):
        return self.browser.iter_city_search(pattern)<|MERGE_RESOLUTION|>--- conflicted
+++ resolved
@@ -29,11 +29,7 @@
     NAME = 'meteofrance'
     MAINTAINER = 'Cedric Defortis'
     EMAIL = 'cedric@aiur.fr'
-<<<<<<< HEAD
-    VERSION = '0.6.1'
-=======
     VERSION = '0.7'
->>>>>>> 3aa371b1
     DESCRIPTION = 'Get forecasts from the MeteoFrance website'
     LICENSE = 'GPLv3'
     BROWSER = MeteofranceBrowser
