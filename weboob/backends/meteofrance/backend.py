# -*- coding: utf-8 -*-

# Copyright(C) 2010-2011 Cedric Defortis
#
# This file is part of weboob.
#
# weboob is free software: you can redistribute it and/or modify
# it under the terms of the GNU Affero General Public License as published by
# the Free Software Foundation, either version 3 of the License, or
# (at your option) any later version.
#
# weboob is distributed in the hope that it will be useful,
# but WITHOUT ANY WARRANTY; without even the implied warranty of
# MERCHANTABILITY or FITNESS FOR A PARTICULAR PURPOSE. See the
# GNU Affero General Public License for more details.
#
# You should have received a copy of the GNU Affero General Public License
# along with weboob. If not, see <http://www.gnu.org/licenses/>.


from weboob.capabilities.weather import ICapWeather
from weboob.tools.backend import BaseBackend

from .browser import MeteofranceBrowser


__all__ = ['MeteofranceBackend']


class MeteofranceBackend(BaseBackend, ICapWeather):
    NAME = 'meteofrance'
    MAINTAINER = 'Cedric Defortis'
    EMAIL = 'cedric@aiur.fr'
<<<<<<< HEAD
    VERSION = '0.8.5'
=======
    VERSION = '0.9'
>>>>>>> 1b6d04ff
    DESCRIPTION = 'Get forecasts from the MeteoFrance website'
    LICENSE = 'AGPLv3+'
    BROWSER = MeteofranceBrowser

    def create_default_browser(self):
        return self.create_browser()

    def get_current(self, city_id):
        return self.browser.get_current(city_id)

    def iter_forecast(self, city_id):
        return self.browser.iter_forecast(city_id)

    def iter_city_search(self, pattern):
        return self.browser.iter_city_search(pattern)<|MERGE_RESOLUTION|>--- conflicted
+++ resolved
@@ -31,11 +31,7 @@
     NAME = 'meteofrance'
     MAINTAINER = 'Cedric Defortis'
     EMAIL = 'cedric@aiur.fr'
-<<<<<<< HEAD
-    VERSION = '0.8.5'
-=======
     VERSION = '0.9'
->>>>>>> 1b6d04ff
     DESCRIPTION = 'Get forecasts from the MeteoFrance website'
     LICENSE = 'AGPLv3+'
     BROWSER = MeteofranceBrowser
