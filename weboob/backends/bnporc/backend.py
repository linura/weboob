--- conflicted
+++ resolved
@@ -35,13 +35,8 @@
     NAME = 'bnporc'
     MAINTAINER = 'Romain Bignon'
     EMAIL = 'romain@weboob.org'
-<<<<<<< HEAD
-    VERSION = '0.7.1'
-    LICENSE = 'GPLv3'
-=======
     VERSION = '0.8'
     LICENSE = 'AGPLv3+'
->>>>>>> 2c485638
     DESCRIPTION = 'BNP Paribas french bank\' website'
     CONFIG = ValuesDict(Value('login',      label='Account ID'),
                         Value('password',   label='Password', masked=True),
