# -*- coding: utf-8 -*-

# Copyright(C) 2010  Romain Bignon
#
# This program is free software; you can redistribute it and/or modify
# it under the terms of the GNU General Public License as published by
# the Free Software Foundation, version 3 of the License.
#
# This program is distributed in the hope that it will be useful,
# but WITHOUT ANY WARRANTY; without even the implied warranty of
# MERCHANTABILITY or FITNESS FOR A PARTICULAR PURPOSE.  See the
# GNU General Public License for more details.
#
# You should have received a copy of the GNU General Public License
# along with this program; if not, write to the Free Software
# Foundation, Inc., 59 Temple Place - Suite 330, Boston, MA 02111-1307, USA.


from weboob.capabilities.bank import ICapBank, AccountNotFound
from weboob.tools.backend import BaseBackend
from weboob.tools.value import ValuesDict, Value

from .browser import LCLBrowser


__all__ = ['LCLBackend']


class LCLBackend(BaseBackend, ICapBank):
    NAME = 'lcl'
    MAINTAINER = 'Romain Bignon'
    EMAIL = 'romain@weboob.org'
<<<<<<< HEAD
    VERSION = '0.5.1'
=======
    VERSION = '0.6'
>>>>>>> dc98e8a5
    DESCRIPTION = 'Le Credit Lyonnais crappy french bank'
    LICENSE = 'GPLv3'
    CONFIG = ValuesDict(Value('login',    label='Account ID', regexp='^\d{1,6}\w$'),
                        Value('password', label='Password of account', masked=True),
                        Value('agency',   label='Agency code', regexp='^\d{3,4}$'))
    BROWSER = LCLBrowser

    def create_default_browser(self):
        return self.create_browser(self.config['agency'], self.config['login'], self.config['password'])

    def iter_accounts(self):
        for account in self.browser.get_accounts_list():
            yield account

    def get_account(self, _id):
        if not _id.isdigit():
            raise AccountNotFound()
        account = self.browser.get_account(_id)
        if account:
            return account
        else:
            raise AccountNotFound()

    def iter_operations(self, account):
        """ TODO Not supported yet """
        return iter([])

    def iter_history(self, account):
        """ TODO Not supported yet """
        return iter([])<|MERGE_RESOLUTION|>--- conflicted
+++ resolved
@@ -30,11 +30,7 @@
     NAME = 'lcl'
     MAINTAINER = 'Romain Bignon'
     EMAIL = 'romain@weboob.org'
-<<<<<<< HEAD
-    VERSION = '0.5.1'
-=======
     VERSION = '0.6'
->>>>>>> dc98e8a5
     DESCRIPTION = 'Le Credit Lyonnais crappy french bank'
     LICENSE = 'GPLv3'
     CONFIG = ValuesDict(Value('login',    label='Account ID', regexp='^\d{1,6}\w$'),
