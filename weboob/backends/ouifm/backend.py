--- conflicted
+++ resolved
@@ -29,11 +29,7 @@
     NAME = 'ouifm'
     MAINTAINER = 'Romain Bignon'
     EMAIL = 'romain@weboob.org'
-<<<<<<< HEAD
-    VERSION = '0.3.1'
-=======
     VERSION = '0.4'
->>>>>>> 2a1d893f
     DESCRIPTION = u'The Ouï FM french radio'
     LICENSE = 'GPLv3'
     BROWSER = OuiFMBrowser
