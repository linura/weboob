--- conflicted
+++ resolved
@@ -37,11 +37,7 @@
     NAME = 'pastealacon'
     MAINTAINER = 'Laurent Bachelier'
     EMAIL = 'laurent@bachelier.name'
-<<<<<<< HEAD
-    VERSION = '0.8.5'
-=======
     VERSION = '0.9'
->>>>>>> 1b6d04ff
     DESCRIPTION = 'Paste a la con paste tool'
     LICENSE = 'AGPLv3+'
     BROWSER = PastealaconBrowser
