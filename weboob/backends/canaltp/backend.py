--- conflicted
+++ resolved
@@ -30,11 +30,7 @@
     NAME = 'canaltp'
     MAINTAINER = 'Romain Bignon'
     EMAIL = 'romain@weboob.org'
-<<<<<<< HEAD
-    VERSION = '0.8.5'
-=======
     VERSION = '0.9'
->>>>>>> 1b6d04ff
     LICENSE = 'AGPLv3+'
     DESCRIPTION = "French trains"
     BROWSER = CanalTP
