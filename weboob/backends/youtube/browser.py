--- conflicted
+++ resolved
@@ -34,14 +34,5 @@
         return _id if 'youtube.com' in _id else 'http://www.youtube.com/watch?v=%s' % _id
 
     def get_video(self, _id):
-<<<<<<< HEAD
-        if re.match('^[\w-]+$', _id):
-            url = 'http://www.youtube.com/watch?v=%s' % _id
-        else:
-            url = _id
-
-        self.location(url)
-=======
         self.location(self.id2url(_id))
->>>>>>> f7a46ad7
         return self.page.video