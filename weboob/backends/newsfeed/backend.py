--- conflicted
+++ resolved
@@ -31,11 +31,7 @@
     NAME = 'newsfeed'
     MAINTAINER = u"Clément Schreiner"
     EMAIL = "clemux@clemux.info"
-<<<<<<< HEAD
-    VERSION = '0.7.1'
-=======
     VERSION = '0.8'
->>>>>>> 2c485638
     DESCRIPTION = "Loads RSS and Atom feeds from any website"
     LICENSE = "AGPLv3+"
     CONFIG = ValuesDict(Value('url', label="Atom/RSS feed's url"))
