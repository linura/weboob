--- conflicted
+++ resolved
@@ -28,11 +28,7 @@
     NAME = 'piratebay'
     MAINTAINER = 'Julien Veyssier'
     EMAIL = 'julien.veyssier@aiur.fr'
-<<<<<<< HEAD
-    VERSION = '0.5.1'
-=======
     VERSION = '0.6'
->>>>>>> dc98e8a5
     DESCRIPTION = 'the pirate bay bittorrent tracker'
     LICENSE = 'GPLv3'
     #CONFIG = ValuesDict(Value('domain',   label='Domain (example "ssl.what.cd")'),
