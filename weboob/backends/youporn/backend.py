# -*- coding: utf-8 -*-

# Copyright(C) 2010-2011 Romain Bignon
#
# This file is part of weboob.
#
# weboob is free software: you can redistribute it and/or modify
# it under the terms of the GNU Affero General Public License as published by
# the Free Software Foundation, either version 3 of the License, or
# (at your option) any later version.
#
# weboob is distributed in the hope that it will be useful,
# but WITHOUT ANY WARRANTY; without even the implied warranty of
# MERCHANTABILITY or FITNESS FOR A PARTICULAR PURPOSE. See the
# GNU Affero General Public License for more details.
#
# You should have received a copy of the GNU Affero General Public License
# along with weboob. If not, see <http://www.gnu.org/licenses/>.


from __future__ import with_statement

from weboob.capabilities.video import ICapVideo
from weboob.tools.backend import BaseBackend

from .browser import YoupornBrowser
from .video import YoupornVideo


__all__ = ['YoupornBackend']


class YoupornBackend(BaseBackend, ICapVideo):
    NAME = 'youporn'
    MAINTAINER = 'Romain Bignon'
    EMAIL = 'romain@weboob.org'
<<<<<<< HEAD
    VERSION = '0.8.5'
=======
    VERSION = '0.9'
>>>>>>> 1b6d04ff
    DESCRIPTION = 'Youporn videos website'
    LICENSE = 'AGPLv3+'
    BROWSER = YoupornBrowser

    def get_video(self, _id):
        with self.browser:
            return self.browser.get_video(_id)

    SORTBY = ['relevance', 'rating', 'views', 'time']
    def iter_search_results(self, pattern=None, sortby=ICapVideo.SEARCH_RELEVANCE, nsfw=False, max_results=None):
        if not nsfw:
            return set()
        with self.browser:
            return self.browser.iter_search_results(pattern, self.SORTBY[sortby])

    def fill_video(self, video, fields):
        if fields != ['thumbnail']:
            # if we don't want only the thumbnail, we probably want also every fields
            with self.browser:
                video = self.browser.get_video(YoupornVideo.id2url(video.id), video)
        if 'thumbnail' in fields and video.thumbnail:
            with self.browser:
                video.thumbnail.data = self.browser.readurl(video.thumbnail.url)

        return video

    OBJECTS = {YoupornVideo: fill_video}<|MERGE_RESOLUTION|>--- conflicted
+++ resolved
@@ -34,11 +34,7 @@
     NAME = 'youporn'
     MAINTAINER = 'Romain Bignon'
     EMAIL = 'romain@weboob.org'
-<<<<<<< HEAD
-    VERSION = '0.8.5'
-=======
     VERSION = '0.9'
->>>>>>> 1b6d04ff
     DESCRIPTION = 'Youporn videos website'
     LICENSE = 'AGPLv3+'
     BROWSER = YoupornBrowser
