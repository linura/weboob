--- conflicted
+++ resolved
@@ -32,11 +32,7 @@
     NAME = 'youporn'
     MAINTAINER = 'Romain Bignon'
     EMAIL = 'romain@weboob.org'
-<<<<<<< HEAD
-    VERSION = '0.3.1'
-=======
     VERSION = '0.4'
->>>>>>> 2a1d893f
     DESCRIPTION = 'Youporn videos website'
     LICENSE = 'GPLv3'
     BROWSER = YoupornBrowser
