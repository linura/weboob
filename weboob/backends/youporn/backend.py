# -*- coding: utf-8 -*-

# Copyright(C) 2010  Romain Bignon
#
# This program is free software; you can redistribute it and/or modify
# it under the terms of the GNU General Public License as published by
# the Free Software Foundation, version 3 of the License.
#
# This program is distributed in the hope that it will be useful,
# but WITHOUT ANY WARRANTY; without even the implied warranty of
# MERCHANTABILITY or FITNESS FOR A PARTICULAR PURPOSE.  See the
# GNU General Public License for more details.
#
# You should have received a copy of the GNU General Public License
# along with this program; if not, write to the Free Software
# Foundation, Inc., 59 Temple Place - Suite 330, Boston, MA 02111-1307, USA.


from weboob.capabilities.video import ICapVideo
from weboob.tools.backend import BaseBackend

from .browser import YoupornBrowser
from .video import YoupornVideo


__all__ = ['YoupornBackend']


class YoupornBackend(BaseBackend, ICapVideo):
    NAME = 'youporn'
    MAINTAINER = 'Romain Bignon'
    EMAIL = 'romain@peerfuse.org'
    VERSION = '0.1'
    DESCRIPTION = 'Youporn videos website'
    LICENSE = 'GPLv3'

    BROWSER = YoupornBrowser

    def get_video(self, _id):
        with self.browser:
            return self.browser.get_video(_id)

    SORTBY = ['relevance', 'rating', 'views', 'time']
    def iter_search_results(self, pattern=None, sortby=ICapVideo.SEARCH_RELEVANCE, nsfw=False):
        if not nsfw:
<<<<<<< HEAD
            return set()
        return self.browser.iter_search_results(pattern, self.SORTBY[sortby])
=======
            return
        with self.browser:
            return self.browser.iter_search_results(pattern, self.SORTBY[sortby])
>>>>>>> 1398c0f7

    def iter_page_urls(self, mozaic_url):
        raise NotImplementedError()

    def fill_video(self, video, fields):
        # ignore the fields param: VideoPage.get_video() returns all the information
        with self.browser:
            return self.browser.get_video(YoupornVideo.id2url(video.id), video)

    OBJECTS = {YoupornVideo: fill_video}<|MERGE_RESOLUTION|>--- conflicted
+++ resolved
@@ -43,14 +43,9 @@
     SORTBY = ['relevance', 'rating', 'views', 'time']
     def iter_search_results(self, pattern=None, sortby=ICapVideo.SEARCH_RELEVANCE, nsfw=False):
         if not nsfw:
-<<<<<<< HEAD
             return set()
-        return self.browser.iter_search_results(pattern, self.SORTBY[sortby])
-=======
-            return
         with self.browser:
             return self.browser.iter_search_results(pattern, self.SORTBY[sortby])
->>>>>>> 1398c0f7
 
     def iter_page_urls(self, mozaic_url):
         raise NotImplementedError()
