--- conflicted
+++ resolved
@@ -29,13 +29,8 @@
     "GenericNewspaperBackend class"
     MAINTAINER = 'Julien Hebert'
     EMAIL = 'juke@free.fr'
-<<<<<<< HEAD
-    VERSION = '0.7.1'
-    LICENSE = 'GPLv3'
-=======
     VERSION = '0.8'
     LICENSE = 'AGPLv3+'
->>>>>>> 2c485638
     STORAGE = {'seen': {}}
     RSS_FEED = None
 
