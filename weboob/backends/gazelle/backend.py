--- conflicted
+++ resolved
@@ -29,11 +29,7 @@
     NAME = 'gazelle'
     MAINTAINER = 'Romain Bignon'
     EMAIL = 'romain@weboob.org'
-<<<<<<< HEAD
-    VERSION = '0.6.1'
-=======
     VERSION = '0.7'
->>>>>>> 3aa371b1
     DESCRIPTION = 'gazelle bittorrent tracker'
     LICENSE = 'GPLv3'
     CONFIG = ValuesDict(Value('domain',   label='Domain (example "ssl.what.cd")'),
