# -*- coding: utf-8 -*-

# Copyright(C) 2010  Christophe Benz
#
# This program is free software; you can redistribute it and/or modify
# it under the terms of the GNU General Public License as published by
# the Free Software Foundation, version 3 of the License.
#
# This program is distributed in the hope that it will be useful,
# but WITHOUT ANY WARRANTY; without even the implied warranty of
# MERCHANTABILITY or FITNESS FOR A PARTICULAR PURPOSE.  See the
# GNU General Public License for more details.
#
# You should have received a copy of the GNU General Public License
# along with this program; if not, write to the Free Software
# Foundation, Inc., 59 Temple Place - Suite 330, Boston, MA 02111-1307, USA.


import sys

from weboob.core import CallErrors
from weboob.capabilities.messages import ICapMessages, Message, Thread
from weboob.capabilities.account import ICapAccount
from weboob.tools.application.repl import ReplApplication
from weboob.tools.application.formatters.iformatter import IFormatter
from weboob.tools.misc import html2text


__all__ = ['Boobmsg']


class MessageFormatter(IFormatter):
    def flush(self):
        pass

    def format_dict(self, item):
        result = u'%sTitle:%s %s\n' % (ReplApplication.BOLD,
                                       ReplApplication.NC, item['title'])
        result += u'%sDate:%s %s\n' % (ReplApplication.BOLD,
                                       ReplApplication.NC, item['date'])
        result += u'%sFrom:%s %s\n' % (ReplApplication.BOLD,
                                       ReplApplication.NC, item['sender'])
        if item['receivers']:
            result += u'%sTo:%s %s\n' % (ReplApplication.BOLD,
                                         ReplApplication.NC,
                                         ', '.join(item['receivers']))

        if item['flags'] & Message.IS_HTML:
            content = html2text(item['content'])
        else:
            content = item['content']

        result += '\n%s' % content
        return result


class MessagesListFormatter(IFormatter):
    MANDATORY_FIELDS = ()
    count = 0
    _list_messages = False

    def flush(self):
        self.count = 0

    def format_dict(self, item):
        if not self._list_messages:
            return self.format_dict_thread(item)
        else:
            return self.format_dict_messages(item)

    def format_dict_thread(self, item):
        self.count += 1
        if item['nb_unread'] and item['nb_unread'] > 0:
            unread = '[N]'
        else:
            unread = '   '
        if self.interactive:
            backend = item['id'].split('@', 1)[1]
            result = u'%s* (%d) %s %s (%s)%s' % (ReplApplication.BOLD,
                                                 self.count, unread,
                                                 item['title'], backend,
                                                 ReplApplication.NC)
        else:
            result = u'%s* (%s) %s %s%s' % (ReplApplication.BOLD, item['id'],
                                            unread, item['title'],
                                            ReplApplication.NC)
        if item['date']:
            result += u'\n             %s' % item['date']
        return result

    def format_dict_messages(self, item):
        backend = item['id'].split('@', 1)[1]
        if item['flags'] == Thread.IS_THREADS:
            depth = 0
        else:
            depth = -1

        result = self.format_message(backend, item['root'], depth)
        return result

    def format_message(self, backend, message, depth=0):
        if not message:
            return u''
        self.count += 1

        flags = '['
        if message.flags & message.IS_UNREAD:
            flags += 'N'
        else:
            flags += '-'
        if message.flags & message.IS_NOT_ACCUSED:
            flags += 'U'
        elif message.flags & message.IS_ACCUSED:
            flags += 'R'
        else:
            flags += '-'
        flags += ']'

        if self.interactive:
            result = u'%s%s* (%d)%s %s <%s> %s (%s)\n' % (depth * '  ',
                                                          ReplApplication.BOLD,
                                                          self.count,
                                                          ReplApplication.NC,
                                                          flags,
                                                          message.sender,
                                                          message.title,
                                                          backend)
        else:
            result = u'%s%s* (%s.%s@%s)%s %s <%s> %s\n' % (depth * '  ',
                                                           ReplApplication.BOLD,
                                                           message.thread.id,
                                                           message.id,
                                                           backend,
                                                           flags,
                                                           ReplApplication.NC,
                                                           message.sender,
                                                           message.title)
        if message.children:
            if depth >= 0:
                depth += 1
            for m in message.children:
                result += self.format_message(backend, m, depth)
        return result


class Boobmsg(ReplApplication):
    APPNAME = 'boobmsg'
<<<<<<< HEAD
    VERSION = '0.5.1'
    COPYRIGHT = 'Copyright(C) 2010-2011 Christophe Benz'
    DESCRIPTION = "Boobmsg is a console application to send messages on supported websites and " \
=======
    VERSION = '0.6'
    COPYRIGHT = 'Copyright(C) 2010-2011 Christophe Benz'
    DESCRIPTION = "Boobmsg is a console application to send messages on " \
                  "supported websites and " \
>>>>>>> dc98e8a5
                  "to display messages threads and contents."
    CAPS = ICapMessages
    EXTRA_FORMATTERS = {'msglist': MessagesListFormatter,
                        'msg':     MessageFormatter,
                       }
    COMMANDS_FORMATTERS = {'list':      'msglist',
                           'show':      'msg',
                          }


    def add_application_options(self, group):
        group.add_option('-e', '--skip-empty',  action='store_true',
                         help='Don\'t send messages with an empty body.')
        group.add_option('-t', '--title', action='store',
                         help='For the "post" command, set a title to message',
                         type='string', dest='title')

    def load_default_backends(self):
        self.load_backends(ICapMessages, storage=self.create_storage())

    def do_status(self, line):
        """
        status

        Display status information about a backend.
        """
        if len(line) > 0:
            backend_name = line
        else:
            backend_name = None

        results = {}
        for backend, field in self.do('get_account_status',
                                      backends=backend_name,
                                      caps=ICapAccount):
            if backend.name in results:
                results[backend.name].append(field)
            else:
                results[backend.name] = [field]

        for name, fields in results.iteritems():
            print ':: %s ::' % name
            for f in fields:
                if f.flags & f.FIELD_HTML:
                    value = html2text(f.value)
                else:
                    value = f.value
                print '%s: %s' % (f.label, value)
            print ''

    def do_post(self, line):
        """
        post RECEIVER@BACKEND[,RECEIVER@BACKEND[...]] [TEXT]

        Post a message to the specified receivers.
        Multiple receivers are separated by a comma.

        If no text is supplied on command line, the content of message is read on stdin.
        """
        receivers, text = self.parse_command_args(line, 2, 1)
        if text is None:
            if self.interactive:
                print 'Reading message content from stdin... Type ctrl-D ' \
                      'from an empty line to post message.'
            text = sys.stdin.read()
            if sys.stdin.encoding:
                text = text.decode(sys.stdin.encoding)

        if self.options.skip_empty and not text.strip():
            return

        for receiver in receivers.strip().split(','):
            receiver, backend_name = self.parse_id(receiver.strip(),
                                                   unique_backend=True)
            if not backend_name and len(self.enabled_backends) > 1:
                self.logger.warning(u'No backend specified for receiver "%s": message will be sent with all the '
                    'enabled backends (%s)' % (receiver,
                    ','.join(backend.name for backend in self.enabled_backends)))

            if '.' in receiver:
                # It's a reply
                thread_id, parent_id = receiver.rsplit('.', 1)
            else:
                # It's an original message
                thread_id = receiver
                parent_id = None


            thread = Thread(thread_id)
            message = Message(thread,
                              0,
                              title=self.options.title,
                              parent=Message(thread, parent_id) if parent_id else None,
                              content=text)

            try:
                self.do('post_message', message, backends=backend_name).wait()
            except CallErrors, errors:
                self.bcall_errors_handler(errors)
            else:
                if self.interactive:
                    print 'Message sent sucessfully to %s' % receiver

    threads = []
    messages = []

    def do_list(self, arg):
        """
        list

        Display all threads.
        """
        if len(arg) > 0:
            try:
                thread = self.threads[int(arg) - 1]
            except (IndexError, ValueError):
                id, backend_name = self.parse_id(arg)
            else:
                id = thread.id
                backend_name = thread.backend

            self.messages = []
            cmd = self.do('get_thread', id, backends=backend_name)
            self.formatter._list_messages = True
        else:
            self.threads = []
            cmd = self.do('iter_threads')
            self.formatter._list_messages = False

        for backend, thread in cmd:
            if len(arg) > 0:
                for m in thread.iter_all_messages():
                    if not m.backend:
                        m.backend = thread.backend
                    self.messages.append(m)
            else:
                self.threads.append(thread)
            self.format(thread)
        self.flush()

    def do_export_thread(self, arg):
        """
        export_thread

        Export a thread
        """
        _id, backend_name = self.parse_id(arg)
        cmd = self.do('get_thread', _id, backends=backend_name)
        for backend, thread in cmd:
            for msg in thread.iter_all_messages():
                self.format(msg)


    def do_show(self, arg):
        """
        show MESSAGE

        Read a message
        """
        if len(arg) == 0:
            print 'Please give a message ID.'
            return

        try:
            message = self.messages[int(arg) - 1]
        except (IndexError, ValueError):
            id, backend_name = self.parse_id(arg)
        else:
            self.format(message)
            self.weboob.do('set_message_read', message, backends=message.backend)
            return

        if not self.interactive:
            print 'Oops, you need to be in interactive mode to read messages'
        else:
            print 'Message not found'<|MERGE_RESOLUTION|>--- conflicted
+++ resolved
@@ -145,16 +145,10 @@
 
 class Boobmsg(ReplApplication):
     APPNAME = 'boobmsg'
-<<<<<<< HEAD
-    VERSION = '0.5.1'
-    COPYRIGHT = 'Copyright(C) 2010-2011 Christophe Benz'
-    DESCRIPTION = "Boobmsg is a console application to send messages on supported websites and " \
-=======
     VERSION = '0.6'
     COPYRIGHT = 'Copyright(C) 2010-2011 Christophe Benz'
     DESCRIPTION = "Boobmsg is a console application to send messages on " \
                   "supported websites and " \
->>>>>>> dc98e8a5
                   "to display messages threads and contents."
     CAPS = ICapMessages
     EXTRA_FORMATTERS = {'msglist': MessagesListFormatter,
