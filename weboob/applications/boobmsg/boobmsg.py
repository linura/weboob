# -*- coding: utf-8 -*-

# Copyright(C) 2010-2011  Christophe Benz
#
# This file is part of weboob.
#
# weboob is free software: you can redistribute it and/or modify
# it under the terms of the GNU Affero General Public License as published by
# the Free Software Foundation, either version 3 of the License, or
# (at your option) any later version.
#
# weboob is distributed in the hope that it will be useful,
# but WITHOUT ANY WARRANTY; without even the implied warranty of
# MERCHANTABILITY or FITNESS FOR A PARTICULAR PURPOSE. See the
# GNU Affero General Public License for more details.
#
# You should have received a copy of the GNU Affero General Public License
# along with weboob. If not, see <http://www.gnu.org/licenses/>.


import sys

from weboob.core import CallErrors
from weboob.capabilities.messages import ICapMessages, Message, Thread
from weboob.capabilities.account import ICapAccount
from weboob.tools.application.repl import ReplApplication
from weboob.tools.application.formatters.iformatter import IFormatter
from weboob.tools.misc import html2text

__all__ = ['Boobmsg']


class XHtmlFormatter(IFormatter):
    def flush(self):
        pass

    def format_dict(self, item):
        result  = "<div>\n"
        result += "<h1>%s</h1>" % (item['title'])
        result += "<dl>"
        result += "<dt>Date</dt><dd>%s</dd>" % (item['date'])
        result += "<dt>Sender</dt><dd>%s</dd>" % (item['sender'])
        result += "<dt>Signature</dt><dd>%s</dd>" % (item['signature'])
        result += "</dl>"
        result += "<div>%s</div>" % (item['content'])
        result += "</div>\n"
        return result


class MessageFormatter(IFormatter):
    def flush(self):
        pass

    def format_dict(self, item):
        result = u'%sTitle:%s %s\n' % (self.BOLD,
                                       self.NC, item['title'])
        result += u'%sDate:%s %s\n' % (self.BOLD,
                                       self.NC, item['date'])
        result += u'%sFrom:%s %s\n' % (self.BOLD,
                                       self.NC, item['sender'])
        if item['receivers']:
            result += u'%sTo:%s %s\n' % (self.BOLD,
                                         self.NC,
                                         ', '.join(item['receivers']))

        if item['flags'] & Message.IS_HTML:
            content = html2text(item['content'])
        else:
            content = item['content']

        result += '\n%s' % content

        if item['signature']:
            if item['flags'] & Message.IS_HTML:
                signature = html2text(item['signature'])
            else:
                signature = item['signature']

            result += '\n-- \n%s' % signature
        return result


class MessagesListFormatter(IFormatter):
    MANDATORY_FIELDS = ()
    count = 0
    _list_messages = False

    def flush(self):
        self.count = 0

    def format_dict(self, item):
        if not self._list_messages:
            return self.format_dict_thread(item)
        else:
            return self.format_dict_messages(item)

    def format_dict_thread(self, item):
        self.count += 1
        if item['nb_unread'] and item['nb_unread'] > 0:
            unread = '[N]'
        else:
            unread = '   '
        if self.interactive:
            backend = item['id'].split('@', 1)[1]
            result = u'%s* (%d) %s %s (%s)%s' % (self.BOLD,
                                                 self.count, unread,
                                                 item['title'], backend,
                                                 self.NC)
        else:
            result = u'%s* (%s) %s %s%s' % (self.BOLD, item['id'],
                                            unread, item['title'],
                                            self.NC)
        if item['date']:
            result += u'\n             %s' % item['date']
        return result

    def format_dict_messages(self, item):
        backend = item['id'].split('@', 1)[1]
        if item['flags'] == Thread.IS_THREADS:
            depth = 0
        else:
            depth = -1

        result = self.format_message(backend, item['root'], depth)
        return result

    def format_message(self, backend, message, depth=0):
        if not message:
            return u''
        self.count += 1

        flags = '['
        if message.flags & message.IS_UNREAD:
            flags += 'N'
        else:
            flags += '-'
        if message.flags & message.IS_NOT_ACCUSED:
            flags += 'U'
        elif message.flags & message.IS_ACCUSED:
            flags += 'R'
        else:
            flags += '-'
        flags += ']'

        if self.interactive:
            result = u'%s%s* (%d)%s %s <%s> %s (%s)\n' % (depth * '  ',
                                                          self.BOLD,
                                                          self.count,
                                                          self.NC,
                                                          flags,
                                                          message.sender,
                                                          message.title,
                                                          backend)
        else:
            result = u'%s%s* (%s.%s@%s)%s %s <%s> %s\n' % (depth * '  ',
                                                           self.BOLD,
                                                           message.thread.id,
                                                           message.id,
                                                           backend,
                                                           flags,
                                                           self.NC,
                                                           message.sender,
                                                           message.title)
        if message.children:
            if depth >= 0:
                depth += 1
            for m in message.children:
                result += self.format_message(backend, m, depth)
        return result


class Boobmsg(ReplApplication):
    APPNAME = 'boobmsg'
<<<<<<< HEAD
    VERSION = '0.8.5'
=======
    VERSION = '0.9'
>>>>>>> 1b6d04ff
    COPYRIGHT = 'Copyright(C) 2010-2011 Christophe Benz'
    DESCRIPTION = "Console application allowing to send messages on various websites and " \
                  "to display message threads and contents."
    CAPS = ICapMessages
    EXTRA_FORMATTERS = {'msglist': MessagesListFormatter,
                        'msg':     MessageFormatter,
                        'xhtml':     XHtmlFormatter,
                       }
    COMMANDS_FORMATTERS = {'list':      'msglist',
                           'show':      'msg',
                           'export_thread': 'msg',
                           'export_all': 'msg',
                           'ls':      'msglist',
                          }

    def add_application_options(self, group):
        group.add_option('-e', '--skip-empty',  action='store_true',
                         help='Don\'t send messages with an empty body.')
        group.add_option('-t', '--title', action='store',
                         help='For the "post" command, set a title to message',
                         type='string', dest='title')

    def load_default_backends(self):
        self.load_backends(ICapMessages, storage=self.create_storage())

    def do_status(self, line):
        """
        status

        Display status information about a backend.
        """
        if len(line) > 0:
            backend_name = line
        else:
            backend_name = None

        results = {}
        for backend, field in self.do('get_account_status',
                                      backends=backend_name,
                                      caps=ICapAccount):
            if backend.name in results:
                results[backend.name].append(field)
            else:
                results[backend.name] = [field]

        for name, fields in results.iteritems():
            print ':: %s ::' % name
            for f in fields:
                if f.flags & f.FIELD_HTML:
                    value = html2text(f.value)
                else:
                    value = f.value
                print '%s: %s' % (f.label, value)
            print ''

    def do_post(self, line):
        """
        post RECEIVER@BACKEND[,RECEIVER@BACKEND[...]] [TEXT]

        Post a message to the specified receivers.
        Multiple receivers are separated by a comma.

        If no text is supplied on command line, the content of message is read on stdin.
        """
        receivers, text = self.parse_command_args(line, 2, 1)
        if text is None:
            text = self.acquire_input()

        if self.options.skip_empty and not text.strip():
            return

        for receiver in receivers.strip().split(','):
            receiver, backend_name = self.parse_id(receiver.strip(),
                                                   unique_backend=True)
            if not backend_name and len(self.enabled_backends) > 1:
                self.logger.warning(u'No backend specified for receiver "%s": message will be sent with all the '
                    'enabled backends (%s)' % (receiver,
                    ','.join(backend.name for backend in self.enabled_backends)))

            if '.' in receiver:
                # It's a reply
                thread_id, parent_id = receiver.rsplit('.', 1)
            else:
                # It's an original message
                thread_id = receiver
                parent_id = None

            thread = Thread(thread_id)
            message = Message(thread,
                              0,
                              title=self.options.title,
                              parent=Message(thread, parent_id) if parent_id else None,
                              content=text)

            try:
                self.do('post_message', message, backends=backend_name).wait()
            except CallErrors, errors:
                self.bcall_errors_handler(errors)
            else:
                if self.interactive:
                    print 'Message sent sucessfully to %s' % receiver

    threads = []
    messages = []

    def do_list(self, arg):
        """
        list

        Display all threads.
        """
        if len(arg) > 0:
            try:
                thread = self.threads[int(arg) - 1]
            except (IndexError, ValueError):
                id, backend_name = self.parse_id(arg)
            else:
                id = thread.id
                backend_name = thread.backend

            self.messages = []
            cmd = self.do('get_thread', id, backends=backend_name)
            self.formatter._list_messages = True
        else:
            self.threads = []
            cmd = self.do('iter_threads')
            self.formatter._list_messages = False

        for backend, thread in cmd:
            if not thread:
                continue
            if len(arg) > 0:
                for m in thread.iter_all_messages():
                    if not m.backend:
                        m.backend = thread.backend
                    self.messages.append(m)
            else:
                self.threads.append(thread)
            self.format(thread)
        self.flush()

    def do_export_all(self, arg):
        """
        export_all

        Export All threads
        """

        def func(backend):
            for thread in backend.iter_threads():
                if not thread:
                    continue
                t = backend.fillobj(thread, None)
                for msg in t.iter_all_messages():
                    yield msg

        for backend, msg in self.do(func):
            self.format(msg)

    def do_export_thread(self, arg):
        """
        export_thread

        Export a thread
        """
        _id, backend_name = self.parse_id(arg)
        cmd = self.do('get_thread', _id, backends=backend_name)
        for backend, thread in cmd:
            if thread is not None :
                for msg in thread.iter_all_messages():
                    self.format(msg)

    def do_show(self, arg):
        """
        show MESSAGE

        Read a message
        """
        if len(arg) == 0:
            print >>sys.stderr, 'Please give a message ID.'
            return 2

        try:
            message = self.messages[int(arg) - 1]
        except (IndexError, ValueError):
            id, backend_name = self.parse_id(arg)
        else:
            self.format(message)
            self.weboob.do('set_message_read', message, backends=message.backend)
            return

        if not self.interactive:
            print >>sys.stderr,  'Oops, you need to be in interactive mode to read messages'
            return 1
        else:
            print >>sys.stderr,  'Message not found'
            return 3<|MERGE_RESOLUTION|>--- conflicted
+++ resolved
@@ -171,11 +171,7 @@
 
 class Boobmsg(ReplApplication):
     APPNAME = 'boobmsg'
-<<<<<<< HEAD
-    VERSION = '0.8.5'
-=======
     VERSION = '0.9'
->>>>>>> 1b6d04ff
     COPYRIGHT = 'Copyright(C) 2010-2011 Christophe Benz'
     DESCRIPTION = "Console application allowing to send messages on various websites and " \
                   "to display message threads and contents."
