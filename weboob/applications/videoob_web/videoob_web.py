--- conflicted
+++ resolved
@@ -39,11 +39,7 @@
 
 class VideoobWeb(BaseApplication):
     APPNAME = 'videoob-webserver'
-<<<<<<< HEAD
-    VERSION = '0.4.1'
-=======
     VERSION = '0.5'
->>>>>>> f3fe130a
     COPYRIGHT = 'Copyright(C) 2010 Christophe Benz'
     CAPS = ICapVideo
     CONFIG = dict(host='localhost', port=8080)
