--- conflicted
+++ resolved
@@ -29,11 +29,7 @@
 
 class Geolooc(ReplApplication):
     APPNAME = 'geolooc'
-<<<<<<< HEAD
-    VERSION = '0.8.5'
-=======
     VERSION = '0.9'
->>>>>>> 1b6d04ff
     COPYRIGHT = 'Copyright(C) 2010-2011 Romain Bignon'
     DESCRIPTION = 'Console application allowing to geolocalize IP addresses.'
     CAPS = ICapGeolocIp
