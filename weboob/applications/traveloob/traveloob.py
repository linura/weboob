# -*- coding: utf-8 -*-

# Copyright(C) 2010-2011 Romain Bignon, Julien Hébert
#
# This file is part of weboob.
#
# weboob is free software: you can redistribute it and/or modify
# it under the terms of the GNU Affero General Public License as published by
# the Free Software Foundation, either version 3 of the License, or
# (at your option) any later version.
#
# weboob is distributed in the hope that it will be useful,
# but WITHOUT ANY WARRANTY; without even the implied warranty of
# MERCHANTABILITY or FITNESS FOR A PARTICULAR PURPOSE. See the
# GNU Affero General Public License for more details.
#
# You should have received a copy of the GNU Affero General Public License
# along with weboob. If not, see <http://www.gnu.org/licenses/>.


import logging

from weboob.capabilities.travel import ICapTravel
from weboob.tools.application.repl import ReplApplication


__all__ = ['Traveloob']


class Traveloob(ReplApplication):
    APPNAME = 'traveloob'
<<<<<<< HEAD
    VERSION = '0.7.1'
=======
    VERSION = '0.8'
>>>>>>> 2c485638
    COPYRIGHT = 'Copyright(C) 2010-2011 Romain Bignon'
    DESCRIPTION = 'Console application allowing to search for train stations and get departure times.'
    CAPS = ICapTravel
    DEFAULT_FORMATTER = 'table'

    def do_stations(self, pattern):
        """
        stations PATTERN

        Search stations.
        """
        for backend, station in self.do('iter_station_search', pattern):
            self.format(station)
        self.flush()

    def do_departures(self, line):
        """
        departures STATION [ARRIVAL]

        List all departures for a given station.
        """
        station, arrival = self.parse_command_args(line, 2, 1)

        station_id, backend_name = self.parse_id(station)
        if arrival:
            arrival_id, backend_name2 = self.parse_id(arrival)
            if backend_name and backend_name2 and backend_name != backend_name2:
                logging.error('Departure and arrival aren\'t on the same backend')
                return 1
        else:
            arrival_id = backend_name2 = None

        if backend_name:
            backends = [backend_name]
        elif backend_name2:
            backends = [backend_name2]
        else:
            backends = None

        for backend, departure in self.do('iter_station_departures', station_id, arrival_id, backends=backends):
            self.format(departure)
        self.flush()<|MERGE_RESOLUTION|>--- conflicted
+++ resolved
@@ -29,11 +29,7 @@
 
 class Traveloob(ReplApplication):
     APPNAME = 'traveloob'
-<<<<<<< HEAD
-    VERSION = '0.7.1'
-=======
     VERSION = '0.8'
->>>>>>> 2c485638
     COPYRIGHT = 'Copyright(C) 2010-2011 Romain Bignon'
     DESCRIPTION = 'Console application allowing to search for train stations and get departure times.'
     CAPS = ICapTravel
