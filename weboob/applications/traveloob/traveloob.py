--- conflicted
+++ resolved
@@ -27,11 +27,7 @@
 
 class Traveloob(ReplApplication):
     APPNAME = 'traveloob'
-<<<<<<< HEAD
-    VERSION = '0.4.1'
-=======
     VERSION = '0.5'
->>>>>>> f3fe130a
     COPYRIGHT = 'Copyright(C) 2010 Romain Bignon'
     DESCRIPTION = "Traveloob is a console application to get timelines."
     CAPS = ICapTravel
