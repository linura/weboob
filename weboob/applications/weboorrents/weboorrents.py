--- conflicted
+++ resolved
@@ -81,11 +81,7 @@
 
 class Weboorrents(ReplApplication):
     APPNAME = 'weboorrents'
-<<<<<<< HEAD
-    VERSION = '0.8.5'
-=======
     VERSION = '0.9'
->>>>>>> 1b6d04ff
     COPYRIGHT = 'Copyright(C) 2010-2011 Romain Bignon'
     DESCRIPTION = 'Console application allowing to search for torrents on various trackers ' \
                   'and download .torrent files.'
