--- conflicted
+++ resolved
@@ -57,11 +57,7 @@
 
 class Radioob(ReplApplication):
     APPNAME = 'radioob'
-<<<<<<< HEAD
-    VERSION = '0.8.5'
-=======
     VERSION = '0.9'
->>>>>>> 1b6d04ff
     COPYRIGHT = 'Copyright(C) 2010-2011 Romain Bignon'
     DESCRIPTION = 'Console application allowing to search for web radio stations, listen to them and get information ' \
                   'like the current song.'
