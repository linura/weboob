# -*- coding: utf-8 -*-

# Copyright(C) 2010  Romain Bignon
#
# This program is free software; you can redistribute it and/or modify
# it under the terms of the GNU General Public License as published by
# the Free Software Foundation, version 3 of the License.
#
# This program is distributed in the hope that it will be useful,
# but WITHOUT ANY WARRANTY; without even the implied warranty of
# MERCHANTABILITY or FITNESS FOR A PARTICULAR PURPOSE.  See the
# GNU General Public License for more details.
#
# You should have received a copy of the GNU General Public License
# along with this program; if not, write to the Free Software
# Foundation, Inc., 59 Temple Place - Suite 330, Boston, MA 02111-1307, USA.

from datetime import datetime

from weboob.capabilities.weather import ICapWeather
from weboob.tools.application.repl import ReplApplication
from weboob.tools.application.formatters.iformatter import IFormatter


__all__ = ['WetBoobs']

class ForecastsFormatter(IFormatter):
    MANDATORY_FIELDS = ('id', 'date', 'low', 'high', 'unit')

    def flush(self):
        pass

    def format_dict(self, item):
        result = u'%s* %-15s%s (%s°%s - %s°%s)' % (ReplApplication.BOLD, '%s:' % item['date'], ReplApplication.NC, item['low'], item['unit'], item['high'], item['unit'])
        if 'text' in item and item['text']:
            result += ' %s' % item['text']
        return result

class CurrentFormatter(IFormatter):
    MANDATORY_FIELDS = ('id', 'date', 'temp')

    def flush(self):
        pass

    def format_dict(self, item):
        if isinstance(item['date'], datetime):
            date = item['date'].strftime('%y-%m-%d %H:%M:%S')
        else:
            date = item['date']

        result = u'%s%s%s: %s' % (ReplApplication.BOLD, date, ReplApplication.NC, item['temp'])
        if 'unit' in item and item['unit']:
            result += u'°%s' % item['unit']
        if 'text' in item and item['text']:
            result += u' - %s' % item['text']
        return result

class CitiesFormatter(IFormatter):
    MANDATORY_FIELDS = ('id', 'name')
    count = 0

    def flush(self):
        self.count = 0

    def format_dict(self, item):
        self.count += 1
        if self.interactive:
            backend = item['id'].split('@', 1)[1]
            result = u'%s* (%d) %s (%s)%s' % (ReplApplication.BOLD, self.count, item['name'], backend, ReplApplication.NC)
        else:
            result = u'%s* (%s) %s%s' % (ReplApplication.BOLD, item['id'], item['name'], ReplApplication.NC)
        return result

class WetBoobs(ReplApplication):
    APPNAME = 'wetboobs'
<<<<<<< HEAD
    VERSION = '0.5.1'
=======
    VERSION = '0.6'
>>>>>>> dc98e8a5
    COPYRIGHT = 'Copyright(C) 2010-2011 Romain Bignon'
    DESCRIPTION = "Wetboobs is a console application to display weather and forecasts in your city."
    CAPS = ICapWeather
    EXTRA_FORMATTERS = {'cities':    CitiesFormatter,
                        'current':   CurrentFormatter,
                        'forecasts': ForecastsFormatter,
                       }
    COMMANDS_FORMATTERS = {'search':    'cities',
                           'current':   'current',
                           'forecasts': 'forecasts',
                          }

    cities = []

    def do_search(self, pattern):
        """
        search PATTERN

        Search cities.
        """
        self.cities = []
        for backend, city in self.do('iter_city_search', pattern):
            self.format(city)
            self.cities.append(city)
        self.flush()

    def parse_id(self, id):
        if self.interactive:
            try:
                city = self.cities[int(id) - 1]
            except (IndexError,ValueError):
                pass
            else:
                id = '%s@%s' % (city.id, city.backend)
        return ReplApplication.parse_id(self, id)

    def _complete_id(self):
        return ['%s@%s' % (city.id, city.backend) for city in self.cities]

    def complete_current(self, text, line, *ignored):
        args = line.split(' ')
        if len(args) == 2:
            return self._complete_id()

    def do_current(self, line):
        """
        current CITY_ID

        Get current weather for specified city. Use the 'search' command to find
        its ID.
        """
        city, = self.parse_command_args(line, 1, 1)
        _id, backend_name = self.parse_id(city)
        for backend, current in self.do('get_current', _id, backends=backend_name):
            if current:
                self.format(current)
        self.flush()

    def complete_forecasts(self, text, line, *ignored):
        args = line.split(' ')
        if len(args) == 2:
            return self._complete_id()

    def do_forecasts(self, line):
        """
        forecasts CITY_ID

        Get forecasts for specified city. Use the 'search' command to find
        its ID.
        """
        city, = self.parse_command_args(line, 1, 1)
        _id, backend_name = self.parse_id(city)
        for backend, forecast in self.do('iter_forecast', _id, backends=backend_name):
            self.format(forecast)
        self.flush()<|MERGE_RESOLUTION|>--- conflicted
+++ resolved
@@ -73,11 +73,7 @@
 
 class WetBoobs(ReplApplication):
     APPNAME = 'wetboobs'
-<<<<<<< HEAD
-    VERSION = '0.5.1'
-=======
     VERSION = '0.6'
->>>>>>> dc98e8a5
     COPYRIGHT = 'Copyright(C) 2010-2011 Romain Bignon'
     DESCRIPTION = "Wetboobs is a console application to display weather and forecasts in your city."
     CAPS = ICapWeather
