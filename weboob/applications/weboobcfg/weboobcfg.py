--- conflicted
+++ resolved
@@ -31,11 +31,7 @@
 
 class WeboobCfg(ReplApplication):
     APPNAME = 'weboob-config'
-<<<<<<< HEAD
-    VERSION = '0.6.1'
-=======
     VERSION = '0.7'
->>>>>>> 3aa371b1
     COPYRIGHT = 'Copyright(C) 2010-2011 Christophe Benz, Romain Bignon'
     DESCRIPTION = "Weboob-Config is a console application to add/edit/remove backends, " \
                   "and to register new website accounts."
