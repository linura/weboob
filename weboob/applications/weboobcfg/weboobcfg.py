--- conflicted
+++ resolved
@@ -34,11 +34,7 @@
 
 class WeboobCfg(ReplApplication):
     APPNAME = 'weboob-config'
-<<<<<<< HEAD
-    VERSION = '0.8.5'
-=======
     VERSION = '0.9'
->>>>>>> 1b6d04ff
     COPYRIGHT = 'Copyright(C) 2010-2011 Christophe Benz, Romain Bignon'
     DESCRIPTION = "Weboob-Config is a console application to add/edit/remove backends, " \
                   "and to register new website accounts."
