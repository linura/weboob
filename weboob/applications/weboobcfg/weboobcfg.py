# -*- coding: utf-8 -*-

# Copyright(C) 2010  Romain Bignon, Christophe Benz
#
# This program is free software; you can redistribute it and/or modify
# it under the terms of the GNU General Public License as published by
# the Free Software Foundation, version 3 of the License.
#
# This program is distributed in the hope that it will be useful,
# but WITHOUT ANY WARRANTY; without even the implied warranty of
# MERCHANTABILITY or FITNESS FOR A PARTICULAR PURPOSE.  See the
# GNU General Public License for more details.
#
# You should have received a copy of the GNU General Public License
# along with this program; if not, write to the Free Software
# Foundation, Inc., 59 Temple Place - Suite 330, Boston, MA 02111-1307, USA.


import os
import sys
import subprocess
import re

from weboob.capabilities.account import ICapAccount
from weboob.core.modules import ModuleLoadError
from weboob.tools.application.repl import ReplApplication
from weboob.tools.ordereddict import OrderedDict


__all__ = ['WeboobCfg']


class WeboobCfg(ReplApplication):
    APPNAME = 'weboob-config'
<<<<<<< HEAD
    VERSION = '0.3.1'
=======
    VERSION = '0.4'
>>>>>>> 2a1d893f
    COPYRIGHT = 'Copyright(C) 2010 Christophe Benz, Romain Bignon'
    COMMANDS_FORMATTERS = {'backends':    'table',
                           'list':        'table',
                           }

    def load_default_backends(self):
        pass

    def do_add(self, line):
        """
        add NAME [OPTIONS ...]

        Add a configured backend.
        """
        if not line:
            print >>sys.stderr, 'You must specify a backend name. Hint: use the "backends" command.'
            return
        name, options = self.parseargs(line, 2, 1)
        if options:
            options = options.split(' ')
        else:
            options = ()

        params = {}
        # set backend params from command-line arguments
        for option in options:
            try:
                key, value = option.split('=', 1)
            except ValueError:
                print 'Parameters have to be formatted "key=value"'
                return
            params[key] = value

        self.add_backend(name, params)

    def do_register(self, line):
        """
        register NAME

        Register a new account on a backend.
        """
        self.register_backend(line)

    def do_confirm(self, backend_name):
        """
        confirm BACKEND

        For a backend which support CapAccount, parse a confirmation mail
        after using the 'register' command to automatically confirm the
        subscribe.

        It takes mail from stdin. Use it with postfix for example.
        """
        # Do not use the ReplApplication.load_backends() method because we
        # don't want to prompt user to create backend.
        self.weboob.load_backends(names=[backend_name])
        try:
            backend = self.weboob.get_backend(backend_name)
        except KeyError:
            print >>sys.stderr, 'Error: backend "%s" not found.' % backend_name
            return 1

        if not backend.has_caps(ICapAccount):
            print >>sys.stderr, 'Error: backend "%s" does not support accounts management' % backend_name
            return 1

        mail = sys.stdin.read()
        if not backend.confirm_account(mail):
            print >>sys.stderr, 'Error: Unable to confirm account creation'
            return 1
        return 0

    def do_list(self, line):
        """
        list

        Show configured backends.
        """
        for instance_name, name, params in sorted(self.weboob.backends_config.iter_backends()):
            backend = self.weboob.modules_loader.get_or_load_module(name)
            row = OrderedDict([('Instance name', instance_name),
                               ('Backend', name),
                               ('Configuration', ', '.join(
                                   '%s=%s' % (key, ('*****' if key in backend.config and backend.config[key].masked \
                                                    else value)) \
                                   for key, value in params.iteritems())),
                               ])
            self.format(row)
        self.flush()

    def do_remove(self, instance_name):
        """
        remove NAME

        Remove a configured backend.
        """
        if not self.weboob.backends_config.remove_backend(instance_name):
            print 'Backend instance "%s" does not exist' % instance_name
            return 1
        return 0

    def do_edit(self, line):
        """
        edit

        Edit configuration file.
        """
        if line:
            print 'This command takes no argument.'
        else:
            subprocess.call([os.environ.get('EDITOR', 'vi'), self.weboob.backends_config.confpath])

    def do_backends(self, line):
        """
        backends [CAPS ...]

        Show available backends.
        """
        caps = line.split()
        self.weboob.modules_loader.load_all()
        for name, backend in sorted(self.weboob.modules_loader.loaded.iteritems()):
            if caps and not self.caps_included(backend.iter_caps(), caps):
                continue
            row = OrderedDict([('Name', name),
                               ('Capabilities', ', '.join(cap.__name__ for cap in backend.iter_caps())),
                               ('Description', backend.description),
                               ])
            self.format(row)
        self.flush()

    def do_info(self, line):
        """
        info NAME

        Display information about a backend.
        """
        if not line:
            print >>sys.stderr, 'You must specify a backend name. Hint: use the "backends" command.'
            return

        try:
            backend = self.weboob.modules_loader.get_or_load_module(line)
        except ModuleLoadError:
            backend = None

        if not backend:
            print 'Backend "%s" does not exist.' % line
            return 1

        print '.------------------------------------------------------------------------------.'
        print '| Backend %-68s |' % backend.name
        print "+-----------------.------------------------------------------------------------'"
        print '| Version         | %s' % backend.version
        print '| Maintainer      | %s' % backend.maintainer
        print '| License         | %s' % backend.license
        print '| Description     | %s' % backend.description
        print '| Capabilities    | %s' % ', '.join([cap.__name__ for cap in backend.iter_caps()])
        first = True
        for key, field in backend.config.iteritems():
            value = field.label
            if not field.default is None:
                value += ' (default: %s)' % field.default
            if first:
                print '|                 | '
                print '| Configuration   | %s: %s' % (key, value)
                first = False
            else:
                print '|                 | %s: %s' % (key, value)
        print "'-----------------'"

    def do_applications(self, line):
        """
        applications

        Show applications.
        """
        applications = set()
        import weboob.applications
        for path in weboob.applications.__path__:
            regexp = re.compile('^%s/([\w\d_]+)$' % path)
            for root, dirs, files in os.walk(path):
                m = regexp.match(root)
                if m and '__init__.py' in files:
                    applications.add(m.group(1))
        print ' '.join(sorted(applications)).encode('utf-8')<|MERGE_RESOLUTION|>--- conflicted
+++ resolved
@@ -32,11 +32,7 @@
 
 class WeboobCfg(ReplApplication):
     APPNAME = 'weboob-config'
-<<<<<<< HEAD
-    VERSION = '0.3.1'
-=======
     VERSION = '0.4'
->>>>>>> 2a1d893f
     COPYRIGHT = 'Copyright(C) 2010 Christophe Benz, Romain Bignon'
     COMMANDS_FORMATTERS = {'backends':    'table',
                            'list':        'table',
