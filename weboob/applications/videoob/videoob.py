--- conflicted
+++ resolved
@@ -54,11 +54,7 @@
 
 class Videoob(ReplApplication):
     APPNAME = 'videoob'
-<<<<<<< HEAD
-    VERSION = '0.3.1'
-=======
     VERSION = '0.4'
->>>>>>> 2a1d893f
     COPYRIGHT = 'Copyright(C) 2010 Christophe Benz, Romain Bignon, John Obbele'
     CAPS = ICapVideo
     EXTRA_FORMATTERS = {'video_list': VideoListFormatter}
