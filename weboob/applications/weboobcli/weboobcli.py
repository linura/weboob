# -*- coding: utf-8 -*-

# Copyright(C) 2010  Romain Bignon
#
# This program is free software; you can redistribute it and/or modify
# it under the terms of the GNU General Public License as published by
# the Free Software Foundation, version 3 of the License.
#
# This program is distributed in the hope that it will be useful,
# but WITHOUT ANY WARRANTY; without even the implied warranty of
# MERCHANTABILITY or FITNESS FOR A PARTICULAR PURPOSE.  See the
# GNU General Public License for more details.
#
# You should have received a copy of the GNU General Public License
# along with this program; if not, write to the Free Software
# Foundation, Inc., 59 Temple Place - Suite 330, Boston, MA 02111-1307, USA.


import sys

from weboob.tools.application.repl import ReplApplication


__all__ = ['WeboobCli']


class WeboobCli(ReplApplication):
    APPNAME = 'weboob-cli'
<<<<<<< HEAD
    VERSION = '0.5.1'
=======
    VERSION = '0.6'
>>>>>>> dc98e8a5
    COPYRIGHT = 'Copyright(C) 2010-2011 Romain Bignon'
    SYNOPSIS =  'Usage: %prog [-dqv] [-b backends] [-cnfs] capability method [arguments..]\n'
    SYNOPSIS += '       %prog [--help] [--version]'
    DESCRIPTION = "Weboob-Cli is a console application to call a specific method on backends " \
                  "which implement the given capability."
    DISABLE_REPL = True

    def load_default_backends(self):
        pass

    def main(self, argv):
        if len(argv) < 3:
            print >>sys.stderr, "Syntax: %s capability method [args ..]" % argv[0]
            return 1

        cap_s = argv[1]
        cmd = argv[2]
        args = argv[3:]

        self.load_backends(cap_s)

        for backend, obj in self.do(cmd, *args):
            self.format(obj)

        return 0<|MERGE_RESOLUTION|>--- conflicted
+++ resolved
@@ -26,11 +26,7 @@
 
 class WeboobCli(ReplApplication):
     APPNAME = 'weboob-cli'
-<<<<<<< HEAD
-    VERSION = '0.5.1'
-=======
     VERSION = '0.6'
->>>>>>> dc98e8a5
     COPYRIGHT = 'Copyright(C) 2010-2011 Romain Bignon'
     SYNOPSIS =  'Usage: %prog [-dqv] [-b backends] [-cnfs] capability method [arguments..]\n'
     SYNOPSIS += '       %prog [--help] [--version]'
