<<<<<<< HEAD
Weboob 0.3.1 (2010-12-01)
	General
	* Fix: error with logger on backends.

	Backend: Boobank
	* Fix: display of coming operations.

	Backend: BP
	* Fix: initialization of backend.
	* Fix: parsing of accounts.

	Backend: GeolocIp
	* Fix: encoding error.

	Backend: INA
	* Fix: parse of date, duration and title.
	* Fix: when there are no results.

	Backend: Yahoo
	* Fix: correctly handle errors.

	Application: boobank-munin
	* Save cache in .weboob/munin/.
	* Fix: handle errors.

	Application: monboob
	* Fix: do not crash when domain contains a '@'.
	* Fix: parsing of incoming mails when no charset is supplied.
	* Fix: print errors when no message can be found.
=======
Weboob 0.4 (2010-12-01)
	General
	* New backend: Bouygues (CapMessagesPost).
	* New backend: CanalPlus (CapVideo).
	* New backend: CreditMutuel (CapBank).
	* New backend: IPInfoDB (CapGeolocIp).
	* New backend: IsoHunt (CapTorrent).
	* New backend: KickAss (CapTorrent).
	* New backend: PirateBay (CapTorrent).
	* New backend: SFR (CapMessagesPost).
	* New backend: SocieteGenerale (CapBank).
	* New application: boobmsg (CapMessages, CapMessagesPost).

	Console applications:
	* New command 'inspect' to open a graphical webkit browser with the
	  current page (to help debugging). If it is not available, the page
	  source is displayed on stdout.
	* In question prompts, display a bullet list when there are too many
	  choices.
	* The --save-responses (-a) parameter stores now pages in a directory
	  and save here a debug log and a list of visited URLs associated to the
	  files.
	* Fix unicode issues (#436).

	Backend: AuM:
	* Do not send baskets messages from left sluts.
	* Anti-spam is updated.
	* Raise an error when user is banned.
	* New optimization PRIORITY_CONNECTION to create fake godchilds to allow
	  user access to website between 18h and 1h. (#319)
	* New optimization QUERIES_QUEUE to enqueue queries in case no charms are
	  available.
	* New backend parameter 'baskets' to enable getting baskets messages.
	* In profiles, look for hidden photos.

	Backend: BNPorc
	* Fix: display of coming operations.
	* Fix: check if the password rotation has been succeed.

	Backend: BP
	* Backend has been rewritten to use BaseBrowser (#422).
	* Fix: backend initialization.
	* Fix: parsing of accounts.
	* Fix: handle of transfers errors.

	Backend: CrAgr
	* Support of history operations.
	* Support monay transfers.
	* Choose the agency website in a list instead of giving URL.

	Backend: DLFP
	* Store datetime from newsfeed in the Thread object (#419).
	* Now the session is closed at deinit.
	* Fix: when posting a comment, send right parameters to immediately
	  display it.

	Backend: GeolocIP
	* Use the website www.geolocip.com instead of www.geolocalise-ip.com. It
	  prevents authentication and limits.

	Backend: INA
	* Fix: parsing date, duration and title.

	Application: boobank-munin
	* Save cache in .weboob/munin/ and handle errors.
	* New option 'boobank_cumulate' to display graph as areas instead of
	  plots.

	Application: havesex
	* The optimizations management has been rewritten.
	* New command 'query' to send a query to a contact (like a charm or a
	  poke).
	* Fix: do not exist after displaying a profile in interactive mode.

	Application: monboob
	* New option to pipe mails to an external process instead of sending it
	  to a SMTP server.
	* Fix: when domain in In-Reply-To contains a '@'.
	* Fix: parsing incoming mails when no charset is supplied.
	* Fix: unicode issues.

	Application: QHaveSex
	* Display URL of contacts.
	* Contacts list is now sorted.
	* Have a photos caroussel on profile page.

	Application: weboob-config
	* New command 'confirm'. It takes an email in stdin and call corresponding
	  backend to go on the confirm address. It is useful to automatically
	  confirm account register.

	Application: weboorrents
	* Ability to complete paths.

	Core:
	* The 'repeat' scheduler has been rewritten.
	* Ability to cancel a scheduled task.
	* Fix parsing of path-like in INI config.
	* Conditions are now treated by BackendsCall instead by formatters (#372).
	* Backends name can now contain only letters and digits.
	* Add a tool to generate manpages.
>>>>>>> 2a1d893f

Weboob 0.3 (2010-11-01)
	General
	* New backend: LCL (CapBank) -- unfinished.
	* New backend: OuiFM (CapRadio).
	* New backend: Newsfeed (CapMessages).
	* New backend: Redmine (CapContent).
	* New application: radioob (CapRadio).
	* New application: webcontentedit (CapContent).
	* New application: boobank-munin is a plugin for munin (CapBank).
	* New tests.
	* New global parameter --logging-file to log into a file instead of
	  stdout.
	* Logging is now colorized when printed on stdout (depending on level).

	Console Applications
	* Formatters management have been rewritten. Now each command can set its
	  own default formatter, and user can redefine them.
	* If output exceed the height of term, ask user to press a key for each
	  page.
	* Do not display columns when all of these values are NotLoaded or
	  NotAvailable.
	* Add a CSV formatter (#350).
	* Command 'backends register' to register a new account (#294).
	* Can use '$full' and '$direct' selectors.

	Backend: Arte
	* Fix: fall-back when the wanted quality is not available.

	Backend: AuM
	* New anti-spam feature to detect, block and report spambots (#313).
	* Implements the capability CapAccount to register new accounts (#389).
	* In profile walker, when reloading sluts list from search page, do not
	  keep the previous queue to prevent visiting sluts who have been added
	  a long time before and who are now disconnected.
	* Contact status is now 'connected'/'not connected since ... hours'.
	* Fix: do not crash if contact list is empty.

	Backend: BNPorc
	* If password is expired, switch with the value of the new
	  'rotating_password' backend setting.
	* Support transfers (#416).
	* Fix: don't crash when accounts don't support 'coming' (#401).
	* Fix: when website is not available, raise BrowserUnavailable instead of
	  BrowserIncorrectPassword.

	Backend: DLFP
	* Replace 'cite>' and 'tt>' to 'i>' in read messages.

	Application: boobank
	* Use 'table' as default formatter.
	* Output for the 'list' command is more readable (#410).
	* When a transfer is made, display all information instead of ID.
	* Fix: do not load backends twice (#405).

	Application: QBoobMsg
	* Support threads display and answers.
	* Support sending answers (plaintext or HTML).
	* Unread messages are in yellow in list, and set message as read when
	  one is selected.
	* Fix: correctly reload when backends have been changed.

	Application: QHaveSex
	* Ability to display a profile from URL.

	Application: QVideoob
	* Fix: search on youtube was unlimited, so QVideoob freezed.

	Application: traveloob
	* Use 'table' as default formatter.

	Application: videoob
	* Output for the 'search' command is more readable.

	Application: weboob-config
	* Add a 'register' command (#294).

	Application: weboob-config-qt
	* Add a 'Register' button to register a new account on a backend (#390).

	Application: weboorrents
	* Output for the 'search' and 'info' commands is more readable.

	Core
	* Weboob.load_backends() takes a new 'errors' argument.
	* CapBaseObject has a new method 'add_field' to add a field property which
	  forces a specific type and is set to NotLoaded by default.
	* Browser.readurl() can take same arguments than Browser.openurl().
	* If a page is not recognized by the Browser instance, save response even
	  if -a is not supplied.
	* Introduce 'Value' classes to replace BaseBackend.ConfigField and is
	  used by ReplApplication.ask().
	* Use several loggers for parts of weboob.
	* Fix: crash when HTTP server returns shit (#406).

Weboob 0.2 (2010-10-01)
	* Backend 'yweather' renamed to 'yahoo'.
	* New capability: ICapGeolocIp to geolocalise IP addresses.
	* New backend Arte: for the arte.tv french TV website.
	* New backend GeolocIp: for the geolocalise-ip.com website.
	* New backend BP: for the “Banque Postale” french bank.
	* AuM backend: check when the account is blocked.
	* AuM backend: ability to register new account.
	* BNPorc backend: support history.
	* CrAgr backend fix: support of another version of Credit Agricole.
	* CrAgr backend fix: check if website is down.
	* DLFP backend: display comments link in signature.
	* DLFP backend fix: parsing of comments when templeet sucks.
	* Youtube backend: support infinite searches.
	* Youtube backend fix: parsing of URLs (#388).
	* New application geolooc: a console application to interact with
	  ICapGeolocIp backends.
	* New application weboob-cli: a console application to interact with
	  every backends.
	* boobank application: new command 'history'.
	* boobank application: new command 'transfer'.
	* QHaveSex application: know if a message has been read or not.
	* videoob application: new command 'play'.
	* Console applications: can be interactive (repl) when run without any
	  command (#353).
	* Console applications: if no backends are loaded at startup, ask user to
	  add them.
	* Console applications: -s '*' fills objects.
	* Qt applications: display configuration window if no backends are loaded
	  at startup.
	* Core: ability to fill objects already fetched to complete them.
	* Core: ICapMessages has been rewritten to be more efficient.
	* Core: can enable or disable backends.
	* Core: a test architecture has been written.
	* Core: all loaded backends now need to be configured (#368).
	* Core: new pargument --save-responses to debug HTML pages (#274).
	* Core fix: handle read URL data failure.
	* Core fix: Client is merged into mechanize >= 0.2 (#362).


Weboob 0.1 (2010-08-03)
	* First public release.
	* The core system can load/unload backends, supports configured
	  backends, can do asynchronous calls to specific backends.
	* Capabilities are abstractions to be overloaded by backends:
	  - ICapBank
	  - ICapChat
	  - ICapContact
	  - ICapDating
	  - ICapMessages
	  - ICapMessagesReply
	  - ICapTorrent
	  - ICapTravel
	  - ICapVideo
	  - ICapWeather
	* Backends interact with websites:
	  - AuM
	  - BNPorc
	  - CanalTP
	  - CrAgr
	  - DLFP
	  - FourChan
	  - Gazelle
	  - INA
	  - Transilien
	  - YouJizz
	  - YouPorn
	  - YouTube
	  - YWeather
	* Applications interact with backends:
	  Console
	  - boobank
	  - chatoob
	  - havesex
	  - traveloob
	  - videoob
	  - weboob-config
	  - weboorrents
	  - wetboobs
	  Nokia N900 Phones
	  - masstransit
	  Daemon
	  - monboob
	  Qt
	  - QBoobMsg
	  - QHaveSex
	  - QVideoob
	  - weboob-config-qt
	  Web
	  - videoob-web-server<|MERGE_RESOLUTION|>--- conflicted
+++ resolved
@@ -1,34 +1,3 @@
-<<<<<<< HEAD
-Weboob 0.3.1 (2010-12-01)
-	General
-	* Fix: error with logger on backends.
-
-	Backend: Boobank
-	* Fix: display of coming operations.
-
-	Backend: BP
-	* Fix: initialization of backend.
-	* Fix: parsing of accounts.
-
-	Backend: GeolocIp
-	* Fix: encoding error.
-
-	Backend: INA
-	* Fix: parse of date, duration and title.
-	* Fix: when there are no results.
-
-	Backend: Yahoo
-	* Fix: correctly handle errors.
-
-	Application: boobank-munin
-	* Save cache in .weboob/munin/.
-	* Fix: handle errors.
-
-	Application: monboob
-	* Fix: do not crash when domain contains a '@'.
-	* Fix: parsing of incoming mails when no charset is supplied.
-	* Fix: print errors when no message can be found.
-=======
 Weboob 0.4 (2010-12-01)
 	General
 	* New backend: Bouygues (CapMessagesPost).
@@ -130,7 +99,6 @@
 	* Conditions are now treated by BackendsCall instead by formatters (#372).
 	* Backends name can now contain only letters and digits.
 	* Add a tool to generate manpages.
->>>>>>> 2a1d893f
 
 Weboob 0.3 (2010-11-01)
 	General
