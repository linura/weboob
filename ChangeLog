--- conflicted
+++ resolved
@@ -1,26 +1,15 @@
-<<<<<<< HEAD
-Weboob 0.4.1 (2011-01-08)
-	Backend: BP
-	* Fix: encoding error.
-=======
 Weboob 0.5 (2011-01-08)
 	General
 	* New backend: MeteoFrance (CapWeather).
 	* New backend: Orange (CapMessages, CapMessagesPost).
 	* A new tool, make_man.py, is used to generate manpages.
->>>>>>> f3fe130a
 
 	Backend: Bouygues
 	* Fix: logging issues (#444).
 
-<<<<<<< HEAD
-	Backend: DLFP
-	* Fix: crash when author is unknown
-=======
 	Backend: CrAgr
 	* Fix: do not keep accounts list in cache.
 	* Fix: extraction of amounts >999€ and negative amounts.
->>>>>>> f3fe130a
 
 	Backend: KickAss
 	* Fix: website changes (#457).
@@ -29,14 +18,6 @@
 	Backend: PirateBay
 	* Fix: size parsing.
 
-<<<<<<< HEAD
-	Backend: Youtube
-	* Fix: website changes (#450).
-
-	Application: videoob
-	* Fix: playing videos in some cases (#446).
-
-=======
 	Backend: Yahoo
 	* The 'search' command is implemented.
 
@@ -53,7 +34,6 @@
 	Application: wetboobs
 	* Rewrite of application to use formatters.
 
->>>>>>> f3fe130a
 Weboob 0.4 (2010-12-01)
 	General
 	* New backend: Bouygues (CapMessagesPost).
