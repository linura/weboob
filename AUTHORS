--- conflicted
+++ resolved
@@ -38,11 +38,7 @@
         * CrAgr backend maintainer.
 
 Johann Broudin <johann.broudin@6-8.fr>
-<<<<<<< HEAD
-        * LeMouv backend maintainer.
-=======
         * FranceInter and LeMouv backends maintainer.
->>>>>>> 2c485638
 
 Roger Philibert <roger.philibert@gmail.com>
         * Ehentai and Youjizz backends maintainer.
