Weboob is a free software written by:

Romain Bignon <romain@weboob.org>
        * Manager;
        * Core team;
        * Qt Applications;
        * AuM, Arte, BNPorc, CanalTP, DLFP, Fourchan, Gazelle, LCL, OuiFM,
          Redmine, Yahoo and Youporn backends maintainer.

Christophe Benz <christophe.benz@gmail.com>
        * Core team;
        * Packaging;
        * Bouygues, INA, SFR and Youtube backends maintainer.

Julien Veyssier <julien.veyssier@aiur.fr>
        * CreditMutuel, Geolocip, Ipinfodb, IsoHunt, Kickass, and Piratebay
          backends maintainer.

Julien Hebert <juke@free.fr>
        * Developer of masstransit;
        * Inrocks, LeFigaro, Minutes20 and Transilien backends maintainer.

Nicolas Duhamel <nicolas@jombi.fr>
        * BP, CanalPlus and Orange backends maintainer.

Clément Schreiner <clemux@clemux.info>
        * MediaWiki and Newsfeed backends maintainer.

Pierre Mazière <pierre.maziere@gmail.com>
        * LCL backend maintainer;
        * BNPorc fixes.

Xavier Guerrin <xavier@tuxfamily.org>
        * CrAgr backend maintainer.

Roger Philibert <roger.philibert@gmail.com>
        * Youjizz backend maintainer.

Jocelyn Jaubert <jocelyn.jaubert@gmail.com>
        * SocieteGenerale backend maintainer.

Cedric Defortis <cedric@aiur.fr>
        * MeteoFrance backend maintainer.

Laurent Bachelier <laurent@bachelier.name>
        * Various contributions.

<<<<<<< HEAD
=======
Laurent Dufréchou <laurent.dufrechou@gmail.com>
        * Fixes for Windows.

>>>>>>> 3aa371b1
Philippe Fremy <phil@freehackers.org>
        * Fixes for Windows.

Flo <florent.fourcot@resel.fr>
        * BNPorc patches.

Antoine <antoine.underlinux@orange.fr>
        * QVideoob fixes.

Johann Broudin <johann.broudin@6-8.fr>
        * Minor documentation fixes.

Discover how to contribute to this great software:
http://weboob.org/How_to_contribute<|MERGE_RESOLUTION|>--- conflicted
+++ resolved
@@ -45,12 +45,9 @@
 Laurent Bachelier <laurent@bachelier.name>
         * Various contributions.
 
-<<<<<<< HEAD
-=======
 Laurent Dufréchou <laurent.dufrechou@gmail.com>
         * Fixes for Windows.
 
->>>>>>> 3aa371b1
 Philippe Fremy <phil@freehackers.org>
         * Fixes for Windows.
 
